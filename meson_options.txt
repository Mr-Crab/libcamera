--- conflicted
+++ resolved
@@ -32,11 +32,7 @@
 
 option('ipas',
         type : 'array',
-<<<<<<< HEAD
-        choices : ['ipu3', 'rkisp1', 'rpi/pisp', 'rpi/vc4', 'simple', 'vimc'],
-=======
-        choices : ['ipu3', 'mali-c55', 'rkisp1', 'rpi/vc4', 'simple', 'vimc'],
->>>>>>> 4f9d8a63
+        choices : ['ipu3', 'mali-c55', 'rkisp1', 'rpi/pisp', 'rpi/vc4', 'simple', 'vimc'],
         description : 'Select which IPA modules to build')
 
 option('lc-compliance',
