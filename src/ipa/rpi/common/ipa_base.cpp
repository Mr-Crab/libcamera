--- conflicted
+++ resolved
@@ -513,6 +513,7 @@
 {
 	unsigned int ipaContext = params.ipaContext % rpiMetadata_.size();
 	RPiController::Metadata &rpiMetadata = rpiMetadata_[ipaContext];
+	Duration offset(0s);
 
 	if (processPending_ && frameCount_ >= mistrustCount_) {
 		auto it = buffers_.find(params.buffers.stats);
@@ -528,11 +529,8 @@
 
 		helper_->process(statistics, rpiMetadata);
 		controller_.process(statistics, &rpiMetadata);
-	}
-
-<<<<<<< HEAD
+
 		/* Send any sync algorithm outputs back to the pipeline handler */
-		Duration offset(0s);
 		struct SyncStatus syncStatus;
 		if (rpiMetadata.get("sync.status", syncStatus) == 0) {
 			if (minFrameDuration_ != maxFrameDuration_)
@@ -544,23 +542,15 @@
 			if (syncStatus.timerKnown)
 				libcameraMetadata_.set(controls::rpi::SyncTimer, syncStatus.timerValue);
 		}
-
-		struct AgcStatus agcStatus;
-		if (rpiMetadata.get("agc.status", agcStatus) == 0) {
-			ControlList ctrls(sensorCtrls_);
-			applyAGC(&agcStatus, ctrls, offset);
-			setDelayedControls.emit(ctrls, ipaContext);
-			setCameraTimeoutValue();
-		}
-=======
+	}
+
 	struct AgcStatus agcStatus;
 	if (rpiMetadata.get("agc.status", agcStatus) == 0) {
 		ControlList ctrls(sensorCtrls_);
-		applyAGC(&agcStatus, ctrls);
+		applyAGC(&agcStatus, ctrls, offset);
 		rpiMetadata.set("agc.status", agcStatus);
 		setDelayedControls.emit(ctrls, ipaContext);
 		setCameraTimeoutValue();
->>>>>>> b65df7e7
 	}
 
 	/*
@@ -1721,11 +1711,7 @@
 	}
 }
 
-<<<<<<< HEAD
-void IpaBase::applyAGC(const struct AgcStatus *agcStatus, ControlList &ctrls, Duration frameDurationOffset)
-=======
-void IpaBase::applyAGC(struct AgcStatus *agcStatus, ControlList &ctrls)
->>>>>>> b65df7e7
+void IpaBase::applyAGC(struct AgcStatus *agcStatus, ControlList &ctrls, Duration frameDurationOffset)
 {
 	const int32_t minGainCode = helper_->gainCode(mode_.minAnalogueGain);
 	const int32_t maxGainCode = helper_->gainCode(mode_.maxAnalogueGain);
