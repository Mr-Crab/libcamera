--- conflicted
+++ resolved
@@ -1675,8 +1675,8 @@
 
 	RPiController::AgcAlgorithm *agc = dynamic_cast<RPiController::AgcAlgorithm *>(
 		controller_.getAlgorithm("agc"));
-<<<<<<< HEAD
-	agc->setMaxExposureTime(maxExposureTime);
+	if (agc)
+		agc->setMaxExposureTime(maxExposureTime);
 
 	RPiController::SyncAlgorithm *sync = dynamic_cast<RPiController::SyncAlgorithm *>(
 		controller_.getAlgorithm("sync"));
@@ -1685,10 +1685,6 @@
 		LOG(IPARPI, Debug) << "setting sync frame duration to  " << duration;
 		sync->setFrameDuration(duration);
 	}
-=======
-	if (agc)
-		agc->setMaxExposureTime(maxExposureTime);
->>>>>>> 290d3f82
 }
 
 void IpaBase::applyAGC(const struct AgcStatus *agcStatus, ControlList &ctrls, Duration frameDurationOffset)
