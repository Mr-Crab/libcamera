--- conflicted
+++ resolved
@@ -156,27 +156,11 @@
 	}
 }
 
-<<<<<<< HEAD
 void CamHelper::setHwConfig(const Controller::HardwareConfig &hwConfig)
 {
 	hwConfig_ = hwConfig;
 }
 
-void CamHelper::getDelays(int &exposureDelay, int &gainDelay,
-			  int &vblankDelay, int &hblankDelay) const
-{
-	/*
-	 * These values are correct for many sensors. Other sensors will
-	 * need to over-ride this function.
-	 */
-	exposureDelay = 2;
-	gainDelay = 1;
-	vblankDelay = 2;
-	hblankDelay = 2;
-}
-
-=======
->>>>>>> 4f9d8a63
 bool CamHelper::sensorEmbeddedDataPresent() const
 {
 	return false;
