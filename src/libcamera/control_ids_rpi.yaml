--- conflicted
+++ resolved
@@ -71,123 +71,6 @@
 
         \sa StatsOutputEnable
 
-<<<<<<< HEAD
-  - CnnOutputTensor:
-      type: float
-      size: [n]
-      direction: out
-      description: |
-        This control returns a span of floating point values that represent the
-        output tensors from a Convolutional Neural Network (CNN). The size and
-        format of this array of values is entirely dependent on the neural
-        network used, and further post-processing may need to be performed at
-        the application level to generate the final desired output. This control
-        is agnostic of the hardware or software used to generate the output
-        tensors.
-
-        The structure of the span is described by the CnnOutputTensorInfo
-        control.
-
-        \sa CnnOutputTensorInfo
-
-  - CnnOutputTensorInfo:
-      type: uint8_t
-      size: [n]
-      direction: out
-      description: |
-        This control returns the structure of the CnnOutputTensor. This structure
-        takes the following form:
-
-        constexpr unsigned int NetworkNameLen = 64;
-        constexpr unsigned int MaxNumTensors = 8;
-        constexpr unsigned int MaxNumDimensions = 8;
-
-        struct CnnOutputTensorInfo {
-          char networkName[NetworkNameLen];
-          uint32_t numTensors;
-          OutputTensorInfo info[MaxNumTensors];
-        };
-
-        with
-
-        struct OutputTensorInfo {
-          uint32_t tensorDataNum;
-          uint32_t numDimensions;
-          uint16_t size[MaxNumDimensions];
-        };
-
-        networkName is the name of the CNN used,
-        numTensors is the number of output tensors returned,
-        tensorDataNum gives the number of elements in each output tensor,
-        numDimensions gives the dimensionality of each output tensor,
-        size gives the size of each dimension in each output tensor.
-
-        \sa CnnOutputTensor
-
-  - CnnEnableInputTensor:
-      type: bool
-      direction: in
-      description: |
-        Boolean to control if the IPA returns the input tensor used by the CNN
-        to generate the output tensors via the CnnInputTensor control. Because
-        the input tensor may be relatively large, for efficiency reason avoid
-        enabling input tensor output unless required for debugging purposes.
-
-        \sa CnnInputTensor
-
-  - CnnInputTensor:
-       type: uint8_t
-       size: [n]
-       direction: out
-       description: |
-        This control returns a span of uint8_t pixel values that represent the
-        input tensor for a Convolutional Neural Network (CNN). The size and
-        format of this array of values is entirely dependent on the neural
-        network used, and further post-processing (e.g. pixel normalisations) may
-        need to be performed at the application level to generate the final input
-        image.
-
-        The structure of the span is described by the CnnInputTensorInfo
-        control.
-
-        \sa CnnInputTensorInfo
-
-  - CnnInputTensorInfo:
-      type: uint8_t
-      size: [n]
-      direction: out
-      description: |
-        This control returns the structure of the CnnInputTensor. This structure
-        takes the following form:
-
-        constexpr unsigned int NetworkNameLen = 64;
-
-        struct CnnInputTensorInfo {
-          char networkName[NetworkNameLen];
-          uint32_t width;
-          uint32_t height;
-          uint32_t numChannels;
-        };
-
-        where
-
-        networkName is the name of the CNN used,
-        width and height are the input tensor image width and height in pixels,
-        numChannels is the number of channels in the input tensor image.
-
-        \sa CnnInputTensor
-
-  - CnnKpiInfo:
-      type: int32_t
-      size: [2]
-      direction: out
-      description: |
-        This control returns performance metrics for the CNN processing stage.
-        Two values are returned in this span, the runtime of the CNN/DNN stage
-        and the DSP stage in milliseconds.
-
-=======
->>>>>>> 619da07f
   - SyncMode:
       type: int32_t
       direction: in
@@ -300,4 +183,118 @@
         \sa SyncMode
         \sa SyncReady
         \sa SyncTimer
+
+  - CnnOutputTensor:
+      type: float
+      size: [n]
+      direction: out
+      description: |
+        This control returns a span of floating point values that represent the
+        output tensors from a Convolutional Neural Network (CNN). The size and
+        format of this array of values is entirely dependent on the neural
+        network used, and further post-processing may need to be performed at
+        the application level to generate the final desired output. This control
+        is agnostic of the hardware or software used to generate the output
+        tensors.
+
+        The structure of the span is described by the CnnOutputTensorInfo
+        control.
+
+        \sa CnnOutputTensorInfo
+
+  - CnnOutputTensorInfo:
+      type: uint8_t
+      size: [n]
+      direction: out
+      description: |
+        This control returns the structure of the CnnOutputTensor. This structure
+        takes the following form:
+
+        constexpr unsigned int NetworkNameLen = 64;
+        constexpr unsigned int MaxNumTensors = 8;
+        constexpr unsigned int MaxNumDimensions = 8;
+
+        struct CnnOutputTensorInfo {
+          char networkName[NetworkNameLen];
+          uint32_t numTensors;
+          OutputTensorInfo info[MaxNumTensors];
+        };
+
+        with
+
+        struct OutputTensorInfo {
+          uint32_t tensorDataNum;
+          uint32_t numDimensions;
+          uint16_t size[MaxNumDimensions];
+        };
+
+        networkName is the name of the CNN used,
+        numTensors is the number of output tensors returned,
+        tensorDataNum gives the number of elements in each output tensor,
+        numDimensions gives the dimensionality of each output tensor,
+        size gives the size of each dimension in each output tensor.
+
+        \sa CnnOutputTensor
+
+  - CnnEnableInputTensor:
+      type: bool
+      direction: in
+      description: |
+        Boolean to control if the IPA returns the input tensor used by the CNN
+        to generate the output tensors via the CnnInputTensor control. Because
+        the input tensor may be relatively large, for efficiency reason avoid
+        enabling input tensor output unless required for debugging purposes.
+
+        \sa CnnInputTensor
+
+  - CnnInputTensor:
+       type: uint8_t
+       size: [n]
+       direction: out
+       description: |
+        This control returns a span of uint8_t pixel values that represent the
+        input tensor for a Convolutional Neural Network (CNN). The size and
+        format of this array of values is entirely dependent on the neural
+        network used, and further post-processing (e.g. pixel normalisations) may
+        need to be performed at the application level to generate the final input
+        image.
+
+        The structure of the span is described by the CnnInputTensorInfo
+        control.
+
+        \sa CnnInputTensorInfo
+
+  - CnnInputTensorInfo:
+      type: uint8_t
+      size: [n]
+      direction: out
+      description: |
+        This control returns the structure of the CnnInputTensor. This structure
+        takes the following form:
+
+        constexpr unsigned int NetworkNameLen = 64;
+
+        struct CnnInputTensorInfo {
+          char networkName[NetworkNameLen];
+          uint32_t width;
+          uint32_t height;
+          uint32_t numChannels;
+        };
+
+        where
+
+        networkName is the name of the CNN used,
+        width and height are the input tensor image width and height in pixels,
+        numChannels is the number of channels in the input tensor image.
+
+        \sa CnnInputTensor
+
+  - CnnKpiInfo:
+      type: int32_t
+      size: [2]
+      direction: out
+      description: |
+        This control returns performance metrics for the CNN processing stage.
+        Two values are returned in this span, the runtime of the CNN/DNN stage
+        and the DSP stage in milliseconds.
 ...