# SPDX-License-Identifier: LGPL-2.1-or-later
#
# Copyright (C) 2023, Raspberry Pi Ltd
#
%YAML 1.1
---
# Raspberry Pi (VC4 and PiSP) specific vendor controls
vendor: rpi
controls:
  - StatsOutputEnable:
      type: bool
      direction: inout
      description: |
        Toggles the Raspberry Pi IPA to output the hardware generated statistics.

        When this control is set to true, the IPA outputs a binary dump of the
        hardware generated statistics through the Request metadata in the
        Bcm2835StatsOutput control.

        \sa Bcm2835StatsOutput

  - Bcm2835StatsOutput:
      type: uint8_t
      size: [n]
      direction: out
      description: |
        Span of the BCM2835 ISP generated statistics for the current frame.

        This is sent in the Request metadata if the StatsOutputEnable is set to
        true.  The statistics struct definition can be found in
        include/linux/bcm2835-isp.h.

        \sa StatsOutputEnable

  - ScalerCrops:
      type: Rectangle
      size: [n]
      direction: out
      description: |
        An array of rectangles, where each singular value has identical
        functionality to the ScalerCrop control. This control allows the
        Raspberry Pi pipeline handler to control individual scaler crops per
        output stream.

        The order of rectangles passed into the control must match the order of
        streams configured by the application. The pipeline handler will only
        configure crop retangles up-to the number of output streams configured.
        All subsequent rectangles passed into this control are ignored by the
        pipeline handler.

        If both rpi::ScalerCrops and ScalerCrop controls are present in a
        ControlList, the latter is discarded, and crops are obtained from this
        control.

        Note that using different crop rectangles for each output stream with
        this control is only applicable on the Pi5/PiSP platform. This control
        should also be considered temporary/draft and will be replaced with
        official libcamera API support for per-stream controls in the future.

        \sa ScalerCrop

  - PispStatsOutput:
      type: uint8_t
<<<<<<< HEAD
      size: [n]
      direction: out
=======
      direction: out
      size: [n]
>>>>>>> 86c45c8f
      description: |
        Span of the PiSP Frontend ISP generated statistics for the current
        frame. This is sent in the Request metadata if the StatsOutputEnable is
        set to true. The statistics struct definition can be found in
        https://github.com/raspberrypi/libpisp/blob/main/src/libpisp/frontend/pisp_statistics.h

        \sa StatsOutputEnable

<<<<<<< HEAD
  - CnnOutputTensor:
      type: float
      size: [n]
      direction: out
      description: |
        This control returns a span of floating point values that represent the
        output tensors from a Convolutional Neural Network (CNN). The size and
        format of this array of values is entirely dependent on the neural
        network used, and further post-processing may need to be performed at
        the application level to generate the final desired output. This control
        is agnostic of the hardware or software used to generate the output
        tensors.

        The structure of the span is described by the CnnOutputTensorInfo
        control.

        \sa CnnOutputTensorInfo

  - CnnOutputTensorInfo:
      type: uint8_t
      size: [n]
      direction: out
      description: |
        This control returns the structure of the CnnOutputTensor. This structure
        takes the following form:

        constexpr unsigned int NetworkNameLen = 64;
        constexpr unsigned int MaxNumTensors = 8;
        constexpr unsigned int MaxNumDimensions = 8;

        struct CnnOutputTensorInfo {
          char networkName[NetworkNameLen];
          uint32_t numTensors;
          OutputTensorInfo info[MaxNumTensors];
        };

        with

        struct OutputTensorInfo {
          uint32_t tensorDataNum;
          uint32_t numDimensions;
          uint16_t size[MaxNumDimensions];
        };

        networkName is the name of the CNN used,
        numTensors is the number of output tensors returned,
        tensorDataNum gives the number of elements in each output tensor,
        numDimensions gives the dimensionality of each output tensor,
        size gives the size of each dimension in each output tensor.

        \sa CnnOutputTensor

  - CnnEnableInputTensor:
      type: bool
      direction: in
      description: |
        Boolean to control if the IPA returns the input tensor used by the CNN
        to generate the output tensors via the CnnInputTensor control. Because
        the input tensor may be relatively large, for efficiency reason avoid
        enabling input tensor output unless required for debugging purposes.

        \sa CnnInputTensor

  - CnnInputTensor:
       type: uint8_t
       size: [n]
       direction: out
       description: |
        This control returns a span of uint8_t pixel values that represent the
        input tensor for a Convolutional Neural Network (CNN). The size and
        format of this array of values is entirely dependent on the neural
        network used, and further post-processing (e.g. pixel normalisations) may
        need to be performed at the application level to generate the final input
        image.

        The structure of the span is described by the CnnInputTensorInfo
        control.

        \sa CnnInputTensorInfo

  - CnnInputTensorInfo:
      type: uint8_t
      size: [n]
      direction: out
      description: |
        This control returns the structure of the CnnInputTensor. This structure
        takes the following form:

        constexpr unsigned int NetworkNameLen = 64;

        struct CnnInputTensorInfo {
          char networkName[NetworkNameLen];
          uint32_t width;
          uint32_t height;
          uint32_t numChannels;
        };

        where

        networkName is the name of the CNN used,
        width and height are the input tensor image width and height in pixels,
        numChannels is the number of channels in the input tensor image.

        \sa CnnInputTensor

  - CnnKpiInfo:
      type: int32_t
      size: [2]
      direction: out
      description: |
        This control returns performance metrics for the CNN processing stage.
        Two values are returned in this span, the runtime of the CNN/DNN stage
        and the DSP stage in milliseconds.

  - SyncMode:
      type: int32_t
      direction: in
      description: |
        Enable or disable camera synchronisation ("sync") mode.

        When sync mode is enabled, a camera will synchronise frames temporally
        with other cameras, either attached to the same device or a different
        one. There should be one "server" device, which broadcasts timing
        information to one or more "clients". Communication is one-way, from
        server to clients only, and it is only clients that adjust their frame
        timings to match the server.

        Sync mode requires all cameras to be running at (as far as possible) the
        same fixed framerate. Clients may continue to make adjustments to keep
        their cameras synchronised with the server for the duration of the
        session, though any updates after the initial ones should remain small.

        \sa SyncReady
        \sa SyncTimer
        \sa SyncFrames

      enum:
        - name: SyncModeOff
          value: 0
          description: Disable sync mode.
        - name: SyncModeServer
          value: 1
          description: |
            Enable sync mode, act as server. The server broadcasts timing
            messages to any clients that are listening, so that the clients can
            synchronise their camera frames with the server's.
        - name: SyncModeClient
          value: 2
          description: |
            Enable sync mode, act as client. A client listens for any server
            messages, and arranges for its camera frames to synchronise as
            closely as possible with the server's. Many clients can listen out
            for the same server. Clients can also be started ahead of any
            servers, causing them merely to wait for the server to start.

  - SyncReady:
      type: bool
      direction: out
      description: |
        When using the camera synchronisation algorithm, the server broadcasts
        timing information to the clients. This also includes the time (some
        number of frames in the future, called the "ready time") at which the
        server will signal its controlling application, using this control, to
        start using the image frames.

        The client receives the "ready time" from the server, and will signal
        its application to start using the frames at this same moment.

        While this control value is false, applications (on both client and
        server) should continue to wait, and not use the frames.

        Once this value becomes true, it means that this is the first frame
        where the server and its clients have agreed that they will both be
        synchronised and that applications should begin consuming frames.
        Thereafter, this control will continue to signal the value true for
        the rest of the session.

        \sa SyncMode
        \sa SyncTimer
        \sa SyncFrames

  - SyncTimer:
      type: int64_t
      direction: out
      description: |
        This reports the amount of time, in microseconds, until the "ready
        time", at which the server and client will signal their controlling
        applications that the frames are now synchronised and should be
        used. The value may be refined slightly over time, becoming more precise
        as the "ready time" approaches.

        Servers always report this value, whereas clients will omit this control
        until they have received a message from the server that enables them to
        calculate it.

        Normally the value will start positive (the "ready time" is in the
        future), and decrease towards zero, before becoming negative (the "ready
        time" has elapsed). So there should be just one frame where the timer
        value is, or is very close to, zero - the one for which the SyncReady
        control becomes true. At this moment, the value indicates how closely
        synchronised the client believes it is with the server.

        But note that if frames are being dropped, then the "near zero" valued
        frame, or indeed any other, could be skipped. In these cases the timer
        value allows an application to deduce that this has happened.

        \sa SyncMode
        \sa SyncReady
        \sa SyncFrames

  - SyncFrames:
      type: int32_t
      direction: in
      description: |
        The number of frames the server should wait, after enabling
        SyncModeServer, before signalling (via the SyncReady control) that
        frames should be used. This therefore determines the "ready time" for
        all synchronised cameras.

        This control value should be set only for the device that is to act as
        the server, before or at the same moment at which SyncModeServer is
        enabled.

        \sa SyncMode
        \sa SyncReady
        \sa SyncTimer
=======
>>>>>>> 86c45c8f
...<|MERGE_RESOLUTION|>--- conflicted
+++ resolved
@@ -61,13 +61,8 @@
 
   - PispStatsOutput:
       type: uint8_t
-<<<<<<< HEAD
-      size: [n]
-      direction: out
-=======
-      direction: out
-      size: [n]
->>>>>>> 86c45c8f
+      direction: out
+      size: [n]
       description: |
         Span of the PiSP Frontend ISP generated statistics for the current
         frame. This is sent in the Request metadata if the StatsOutputEnable is
@@ -76,7 +71,6 @@
 
         \sa StatsOutputEnable
 
-<<<<<<< HEAD
   - CnnOutputTensor:
       type: float
       size: [n]
@@ -303,6 +297,4 @@
         \sa SyncMode
         \sa SyncReady
         \sa SyncTimer
-=======
->>>>>>> 86c45c8f
 ...