--- conflicted
+++ resolved
@@ -285,31 +285,6 @@
 		entry.type = id->type();
 		entry.direction = static_cast<ControlId::DirectionFlags::Type>(id->direction());
 
-<<<<<<< HEAD
-		/*
-		 * Write the metadata for the ControlValue entries as well,
-		 * since we need type, isArray, and numElements information for
-		 * min/max/def of the ControlInfo. Doing it this way is the
-		 * least intrusive in terms of changing the structs in
-		 * ipa_controls.h
-		 */
-		struct ipa_control_value_entry valueEntry;
-
-		populateControlValueEntry(valueEntry, info.min(),
-					  values.offset());
-		entries.write(&valueEntry);
-		store(info.min(), values);
-
-		populateControlValueEntry(valueEntry, info.max(),
-					  values.offset());
-		entries.write(&valueEntry);
-		store(info.max(), values);
-
-		populateControlValueEntry(valueEntry, info.def(),
-					  values.offset());
-		entries.write(&valueEntry);
-		store(info.def(), values);
-=======
 		populateControlValueEntry(entry.min, info.min(), values.offset());
 		store(info.min(), values);
 
@@ -320,7 +295,6 @@
 		store(info.def(), values);
 
 		entries.write(&entry);
->>>>>>> 4e9be7d1
 	}
 
 	if (buffer.overflow())
@@ -506,14 +480,7 @@
 	ControlInfoMap::Map ctrls;
 	for (unsigned int i = 0; i < hdr->entries; ++i) {
 		const auto *entry = entries.read<const ipa_control_info_entry>();
-<<<<<<< HEAD
-		const auto *min_entry = entries.read<const ipa_control_value_entry>();
-		const auto *max_entry = entries.read<const ipa_control_value_entry>();
-		const auto *def_entry = entries.read<const ipa_control_value_entry>();
-		if (!entry || !min_entry || !max_entry || !def_entry) {
-=======
 		if (!entry) {
->>>>>>> 4e9be7d1
 			LOG(Serializer, Error) << "Out of data";
 			return {};
 		}
@@ -539,29 +506,6 @@
 		const ControlId *controlId = idMap->at(entry->id);
 		ASSERT(controlId);
 
-<<<<<<< HEAD
-		if (min_entry->offset != values.offset()) {
-			LOG(Serializer, Error)
-				<< "Bad data, entry offset mismatch (min entry "
-				<< i << ")";
-			return {};
-		}
-		ControlValue min =
-			loadControlValue(values, static_cast<ControlType>(min_entry->type),
-					 min_entry->is_array, min_entry->count);
-
-		if (max_entry->offset != values.offset()) {
-			LOG(Serializer, Error)
-				<< "Bad data, entry offset mismatch (max entry "
-				<< i << ")";
-			return {};
-		}
-		ControlValue max =
-			loadControlValue(values, static_cast<ControlType>(max_entry->type),
-					 max_entry->is_array, max_entry->count);
-
-		if (def_entry->offset != values.offset()) {
-=======
 		const ipa_control_value_entry &min_entry = entry->min;
 		const ipa_control_value_entry &max_entry = entry->max;
 		const ipa_control_value_entry &def_entry = entry->def;
@@ -587,20 +531,14 @@
 					 max_entry.is_array, max_entry.count);
 
 		if (def_entry.offset != values.offset()) {
->>>>>>> 4e9be7d1
 			LOG(Serializer, Error)
 				<< "Bad data, entry offset mismatch (def entry "
 				<< i << ")";
 			return {};
 		}
 		ControlValue def =
-<<<<<<< HEAD
-			loadControlValue(values, static_cast<ControlType>(def_entry->type),
-					 def_entry->is_array, def_entry->count);
-=======
 			loadControlValue(values, static_cast<ControlType>(def_entry.type),
 					 def_entry.is_array, def_entry.count);
->>>>>>> 4e9be7d1
 
 
 		/* Create and store the ControlInfo. */
