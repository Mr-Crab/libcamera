/* SPDX-License-Identifier: LGPL-2.1-or-later */
/*
 * Copyright (C) 2019, Google Inc.
 *
 * V4L2 Video Device
 */

#include "libcamera/internal/v4l2_videodevice.h"

#include <algorithm>
#include <array>
#include <fcntl.h>
#include <sstream>
#include <string.h>
#include <sys/ioctl.h>
#include <sys/syscall.h>
#include <sys/time.h>
#include <unistd.h>
#include <vector>

#include <linux/version.h>

#include <libcamera/base/event_notifier.h>
#include <libcamera/base/log.h>
#include <libcamera/base/shared_fd.h>
#include <libcamera/base/unique_fd.h>
#include <libcamera/base/utils.h>

#include "libcamera/internal/formats.h"
#include "libcamera/internal/framebuffer.h"
#include "libcamera/internal/media_device.h"
#include "libcamera/internal/media_object.h"
#include "libcamera/internal/v4l2_request.h"

/**
 * \file v4l2_videodevice.h
 * \brief V4L2 Video Device
 */

namespace libcamera {

LOG_DECLARE_CATEGORY(V4L2)

/**
 * \struct V4L2Capability
 * \brief struct v4l2_capability object wrapper and helpers
 *
 * The V4L2Capability structure manages the information returned by the
 * VIDIOC_QUERYCAP ioctl.
 */

/**
 * \fn V4L2Capability::driver()
 * \brief Retrieve the driver module name
 * \return The string containing the name of the driver module
 */

/**
 * \fn V4L2Capability::card()
 * \brief Retrieve the video device card name
 * \return The string containing the video device name
 */

/**
 * \fn V4L2Capability::bus_info()
 * \brief Retrieve the location of the video device in the system
 * \return The string containing the video device location
 */

/**
 * \fn V4L2Capability::device_caps()
 * \brief Retrieve the capabilities of the video device
 * \return The video device specific capabilities if V4L2_CAP_DEVICE_CAPS is
 * set or driver capabilities otherwise
 */

/**
 * \fn V4L2Capability::isMultiplanar()
 * \brief Identify if the video device implements the V4L2 multiplanar APIs
 * \return True if the video device supports multiplanar APIs
 */

/**
 * \fn V4L2Capability::isCapture()
 * \brief Identify if the video device captures data
 * \return True if the video device can capture data
 */

/**
 * \fn V4L2Capability::isOutput()
 * \brief Identify if the video device outputs data
 * \return True if the video device can output data
 */

/**
 * \fn V4L2Capability::isVideo()
 * \brief Identify if the video device captures or outputs images
 * \return True if the video device can capture or output images
 */

/**
 * \fn V4L2Capability::isM2M()
 * \brief Identify if the device is a Memory-to-Memory device
 * \return True if the device can capture and output images using the M2M API
 */

/**
 * \fn V4L2Capability::isMeta()
 * \brief Identify if the video device captures or outputs image meta-data
 * \return True if the video device can capture or output image meta-data
 */

/**
 * \fn V4L2Capability::isVideoCapture()
 * \brief Identify if the video device captures images
 * \return True if the video device can capture images
 */

/**
 * \fn V4L2Capability::isVideoOutput()
 * \brief Identify if the video device outputs images
 * \return True if the video device can output images
 */

/**
 * \fn V4L2Capability::isMetaCapture()
 * \brief Identify if the video device captures image meta-data
 * \return True if the video device can capture image meta-data
 */

/**
 * \fn V4L2Capability::isMetaOutput()
 * \brief Identify if the video device outputs image meta-data
 * \return True if the video device can output image meta-data
 */

/**
 * \fn V4L2Capability::hasStreaming()
 * \brief Determine if the video device can perform Streaming I/O
 * \return True if the video device provides Streaming I/O IOCTLs
 */

/**
 * \fn V4L2Capability::hasMediaController()
 * \brief Determine if the video device uses Media Controller to configure I/O
 * \return True if the video device is controlled by a Media Controller device
 */

/**
 * \class V4L2BufferCache
 * \brief Hot cache of associations between V4L2 buffer indexes and FrameBuffer
 *
 * When importing buffers, V4L2 performs lazy mapping of dmabuf instances at
 * VIDIOC_QBUF (or VIDIOC_PREPARE_BUF) time and keeps the mapping associated
 * with the V4L2 buffer, as identified by its index. If the same V4L2 buffer is
 * then reused and queued with different dmabufs, the old dmabufs will be
 * unmapped and the new ones mapped. To keep this process efficient, it is
 * crucial to consistently use the same V4L2 buffer for given dmabufs through
 * the whole duration of a capture cycle.
 *
 * The V4L2BufferCache class keeps a map of previous dmabufs to V4L2 buffer
 * index associations to help selecting V4L2 buffers. It tracks, for every
 * entry, if the V4L2 buffer is in use, and offers lookup of the best free V4L2
 * buffer for a set of dmabufs.
 */

/**
 * \brief Create an empty cache with \a numEntries entries
 * \param[in] numEntries Number of entries to reserve in the cache
 *
 * Create a cache with \a numEntries entries all marked as unused. The entries
 * will be populated as the cache is used. This is typically used to implement
 * buffer import, with buffers added to the cache as they are queued.
 */
V4L2BufferCache::V4L2BufferCache(unsigned int numEntries)
	: lastUsedCounter_(1), missCounter_(0)
{
	cache_.resize(numEntries);
}

/**
 * \brief Create a pre-populated cache
 * \param[in] buffers Array of buffers to pre-populated with
 *
 * Create a cache pre-populated with \a buffers. This is typically used to
 * implement buffer export, with all buffers added to the cache when they are
 * allocated.
 */
V4L2BufferCache::V4L2BufferCache(const std::vector<std::unique_ptr<FrameBuffer>> &buffers)
	: lastUsedCounter_(1), missCounter_(0)
{
	for (const std::unique_ptr<FrameBuffer> &buffer : buffers)
		cache_.emplace_back(true,
				    lastUsedCounter_++,
				    *buffer.get());
}

V4L2BufferCache::~V4L2BufferCache()
{
	if (missCounter_ > cache_.size())
		LOG(V4L2, Debug) << "Cache misses: " << missCounter_;
}

/**
 * \brief Check if all the entries in the cache are unused
 */
bool V4L2BufferCache::isEmpty() const
{
	for (auto const &entry : cache_) {
		if (!entry.free_)
			return false;
	}

	return true;
}

/**
 * \brief Find the best V4L2 buffer for a FrameBuffer
 * \param[in] buffer The FrameBuffer
 *
 * Find the best V4L2 buffer index to be used for the FrameBuffer \a buffer
 * based on previous mappings of frame buffers to V4L2 buffers. If a free V4L2
 * buffer previously used with the same dmabufs as \a buffer is found in the
 * cache, return its index. Otherwise return the index of the first free V4L2
 * buffer and record its association with the dmabufs of \a buffer.
 *
 * \return The index of the best V4L2 buffer, or -ENOENT if no free V4L2 buffer
 * is available
 */
int V4L2BufferCache::get(const FrameBuffer &buffer)
{
	bool hit = false;
	int use = -1;
	uint64_t oldest = UINT64_MAX;

	for (unsigned int index = 0; index < cache_.size(); index++) {
		const Entry &entry = cache_[index];

		if (!entry.free_)
			continue;

		/* Try to find a cache hit by comparing the planes. */
		if (entry == buffer) {
			hit = true;
			use = index;
			break;
		}

		if (entry.lastUsed_ < oldest) {
			use = index;
			oldest = entry.lastUsed_;
		}
	}

	if (!hit)
		missCounter_++;

	if (use < 0)
		return -ENOENT;

	cache_[use] = Entry(false,
			    lastUsedCounter_++,
			    buffer);

	return use;
}

/**
 * \brief Mark buffer \a index as free in the cache
 * \param[in] index The V4L2 buffer index
 */
void V4L2BufferCache::put(unsigned int index)
{
	ASSERT(index < cache_.size());
	cache_[index].free_ = true;
}

V4L2BufferCache::Entry::Entry()
	: free_(true), lastUsed_(0)
{
}

V4L2BufferCache::Entry::Entry(bool free, uint64_t lastUsed, const FrameBuffer &buffer)
	: free_(free), lastUsed_(lastUsed)
{
	for (const FrameBuffer::Plane &plane : buffer.planes())
		planes_.emplace_back(plane);
}

bool V4L2BufferCache::Entry::operator==(const FrameBuffer &buffer) const
{
	Span<const FrameBuffer::Plane> planes = buffer.planes();

	if (planes_.size() != planes.size())
		return false;

	for (unsigned int i = 0; i < planes.size(); i++)
		if (planes_[i].fd != planes[i].fd.get() ||
		    planes_[i].length != planes[i].length)
			return false;
	return true;
}

/**
 * \class V4L2DeviceFormat
 * \brief The V4L2 video device image format and sizes
 *
 * This class describes the image format and resolution to be programmed on a
 * V4L2 video device. The image format is defined by a fourcc code (as specified
 * by the V4L2 API with the V4L2_PIX_FMT_* macros), a resolution (width and
 * height) and one to three planes with configurable line stride and a total
 * per-plane size in bytes.
 *
 * Image formats, as defined by the V4L2 APIs, are categorised as packed,
 * semi-planar and planar, and describe the layout of the image pixel components
 * stored in memory.
 *
 * Packed image formats store pixel components one after the other, in a
 * contiguous memory area. Examples of packed image formats are YUYV
 * permutations, RGB with different pixel sub-sampling ratios such as RGB565 or
 * RGB666 or Raw-Bayer formats such as SRGGB8 or SGRBG12.
 *
 * Semi-planar and planar image formats store the pixel components in separate
 * and possibly non-contiguous memory areas, named planes, whose sizes depend on
 * the pixel components sub-sampling ratios, which are defined by the format.
 * Semi-planar formats use two planes to store pixel components and notable
 * examples of such formats are the NV12 and NV16 formats, while planar formats
 * use three planes to store pixel components and notable examples are YUV422
 * and YUV420.
 *
 * Image formats supported by the V4L2 API are defined and described in Section
 * number 2 of the "Part I - Video for Linux API" chapter of the "Linux Media
 * Infrastructure userspace API", part of the Linux kernel documentation.
 *
 * In the context of this document, packed image formats are referred to as
 * "packed formats" and semi-planar and planar image formats are referred to as
 * "planar formats".
 *
 * V4L2 also defines two different sets of APIs to work with devices that store
 * planes in contiguous or separate memory areas. They are named "Single-plane
 * APIs" and "Multi-plane APIs" respectively and are documented in Section 2.1
 * and Section 2.2 of the above mentioned "Part I - Video for Linux API"
 * documentation.
 *
 * The single-plane API allows, among other parameters, the configuration of the
 * image resolution, the pixel format and the stride length. In that case the
 * stride applies to all planes (possibly sub-sampled). The multi-plane API
 * allows configuring the resolution, the pixel format and a per-plane stride
 * length and total size.
 *
 * Packed image formats, which occupy a single memory area, are easily described
 * through the single-plane API. When used on a video device that implements the
 * multi-plane API, only the size and stride information contained in the first
 * plane are taken into account.
 *
 * Planar image formats, which occupy distinct memory areas, are easily
 * described through the multi-plane APIs. When used on a video device that
 * implements the single-plane API, all planes are stored one after the other
 * in a contiguous memory area, and it is not possible to configure per-plane
 * stride length and size, but only a global stride length which is applied to
 * all planes.
 *
 * The V4L2DeviceFormat class describes both packed and planar image formats,
 * regardless of the API type (single or multi plane) implemented by the video
 * device the format has to be applied to. The total size and bytes per line
 * of images represented with packed formats are configured using the first
 * entry of the V4L2DeviceFormat::planes array, while the per-plane size and
 * per-plane stride length of images represented with planar image formats are
 * configured using the opportune number of entries of the
 * V4L2DeviceFormat::planes array, as prescribed by the image format
 * definition (semi-planar formats use 2 entries, while planar formats use the
 * whole 3 entries). The number of valid entries of the
 * V4L2DeviceFormat::planes array is defined by the
 * V4L2DeviceFormat::planesCount value.
 */

/**
 * \struct V4L2DeviceFormat::Plane
 * \brief Per-plane memory size information
 * \var V4L2DeviceFormat::Plane::size
 * \brief The plane total memory size (in bytes)
 * \var V4L2DeviceFormat::Plane::bpl
 * \brief The plane line stride (in bytes)
 */

/**
 * \var V4L2DeviceFormat::size
 * \brief The image size in pixels
 */

/**
 * \var V4L2DeviceFormat::fourcc
 * \brief The fourcc code describing the pixel encoding scheme
 *
 * The fourcc code, as defined by the V4L2 API with the V4L2_PIX_FMT_* macros,
 * that identifies the image format pixel encoding scheme.
 */

/**
 * \var V4L2DeviceFormat::colorSpace
 * \brief The color space of the pixels
 *
 * The color space of the image. When setting the format this may be
 * unset, in which case the driver gets to use its default color space.
 * After being set, this value should contain the color space that
 * was actually used. If this value is unset, then the color space chosen
 * by the driver could not be represented by the ColorSpace class (and
 * should probably be added).
 *
 * It is up to the pipeline handler or application to check if the
 * resulting color space is acceptable.
 */

/**
 * \var V4L2DeviceFormat::planes
 * \brief The per-plane memory size information
 *
 * Images are stored in memory in one or more data planes. Each data plane has a
 * specific line stride and memory size, which could differ from the image
 * visible sizes to accommodate padding at the end of lines and end of planes.
 * Only the first \ref planesCount entries are considered valid.
 */

/**
 * \var V4L2DeviceFormat::planesCount
 * \brief The number of valid data planes
 */

/**
 * \brief Assemble and return a string describing the format
 * \return A string describing the V4L2DeviceFormat
 */
std::string V4L2DeviceFormat::toString() const
{
	std::stringstream ss;
	ss << *this;

	return ss.str();
}

/**
 * \brief Insert a text representation of a V4L2DeviceFormat into an output
 * stream
 * \param[in] out The output stream
 * \param[in] f The V4L2DeviceFormat
 * \return The output stream \a out
 */
std::ostream &operator<<(std::ostream &out, const V4L2DeviceFormat &f)
{
	out << f.size << "-" << f.fourcc << "/"
	    << ColorSpace::toString(f.colorSpace);
	return out;
}

/**
 * \class V4L2VideoDevice
 * \brief V4L2VideoDevice object and API
 *
 * The V4L2VideoDevice class models an instance of a V4L2 video device.
 * It is constructed with the path to a V4L2 video device node. The device node
 * is only opened upon a call to open() which must be checked for success.
 *
 * The video device capabilities are validated when the device is opened and the
 * device is rejected if it is not a suitable V4L2 capture or output video
 * device, or if the video device does not support streaming I/O.
 *
 * No API call other than open(), isOpen() and close() shall be called on an
 * unopened device instance.
 *
 * The V4L2VideoDevice class supports the V4L2 MMAP and DMABUF memory types:
 *
 * - The allocateBuffers() function wraps buffer allocation with the V4L2 MMAP
 *   memory type. It requests buffers from the driver, allocating the
 *   corresponding memory, and exports them as a set of FrameBuffer objects.
 *   Upon successful return the driver's internal buffer management is
 *   initialized in MMAP mode, and the video device is ready to accept
 *   queueBuffer() calls.
 *
 *   This is the most traditional V4L2 buffer management, and is mostly useful
 *   to support internal buffer pools in pipeline handlers, either for CPU
 *   consumption (such as statistics or parameters pools), or for internal
 *   image buffers shared between devices.
 *
 * - The exportBuffers() function operates similarly to allocateBuffers(), but
 *   leaves the driver's internal buffer management uninitialized. It uses the
 *   V4L2 buffer orphaning support to allocate buffers with the MMAP method,
 *   export them as a set of FrameBuffer objects, and reset the driver's
 *   internal buffer management. The video device shall be initialized with
 *   importBuffers() or allocateBuffers() before it can accept queueBuffer()
 *   calls. The exported buffers are directly usable with any V4L2 video device
 *   in DMABUF mode, or with other dmabuf importers.
 *
 *   This method is mostly useful to implement buffer allocation helpers or to
 *   allocate ancillary buffers, when a V4L2 video device is used in DMABUF
 *   mode but no other source of buffers is available. An example use case
 *   would be allocation of scratch buffers to be used in case of buffer
 *   underruns on a video device that is otherwise supplied with external
 *   buffers.
 *
 * - The importBuffers() function initializes the driver's buffer management to
 *   import buffers in DMABUF mode. It requests buffers from the driver, but
 *   doesn't allocate memory. Upon successful return, the video device is ready
 *   to accept queueBuffer() calls. The buffers to be imported are provided to
 *   queueBuffer(), and may be supplied externally, or come from a previous
 *   exportBuffers() call.
 *
 *   This is the usual buffers initialization method for video devices whose
 *   buffers are exposed outside of libcamera. It is also typically used on one
 *   of the two video device that participate in buffer sharing inside
 *   pipelines, the other video device typically using allocateBuffers().
 *
 * - The releaseBuffers() function resets the driver's internal buffer
 *   management that was initialized by a previous call to allocateBuffers() or
 *   importBuffers(). Any memory allocated by allocateBuffers() is freed.
 *   Buffer exported by exportBuffers() are not affected by this function.
 *
 * The V4L2VideoDevice class tracks queued buffers and handles buffer events. It
 * automatically dequeues completed buffers and emits the \ref bufferReady
 * signal.
 *
 * Upon destruction any device left open will be closed, and any resources
 * released.
 *
 * \context This class is \threadbound.
 */

/**
 * \typedef V4L2VideoDevice::Formats
 * \brief A map of supported V4L2 pixel formats to frame sizes
 */

/**
 * \brief Construct a V4L2VideoDevice
 * \param[in] deviceNode The file-system path to the video device node
 */
V4L2VideoDevice::V4L2VideoDevice(const std::string &deviceNode)
	: V4L2Device(deviceNode), formatInfo_(nullptr), cache_(nullptr),
	  fdBufferNotifier_(nullptr), state_(State::Stopped),
	  watchdogDuration_(0.0)
{
	/*
	 * We default to an MMAP based CAPTURE video device, however this will
	 * be updated based upon the device capabilities.
	 */
	bufferType_ = V4L2_BUF_TYPE_VIDEO_CAPTURE_MPLANE;
	memoryType_ = V4L2_MEMORY_MMAP;
}

/**
 * \brief Construct a V4L2VideoDevice from a MediaEntity
 * \param[in] entity The MediaEntity to build the video device from
 *
 * Construct a V4L2VideoDevice from a MediaEntity's device node path.
 */
V4L2VideoDevice::V4L2VideoDevice(const MediaEntity *entity)
	: V4L2VideoDevice(entity->deviceNode())
{
	watchdog_.timeout.connect(this, &V4L2VideoDevice::watchdogExpired);
}

V4L2VideoDevice::~V4L2VideoDevice()
{
	close();
}

/**
 * \brief Open the V4L2 video device node and query its capabilities
 *
 * \return 0 on success or a negative error code otherwise
 */
int V4L2VideoDevice::open()
{
	int ret;

	ret = V4L2Device::open(O_RDWR | O_NONBLOCK);
	if (ret < 0)
		return ret;

	ret = ioctl(VIDIOC_QUERYCAP, &caps_);
	if (ret < 0) {
		LOG(V4L2, Error)
			<< "Failed to query device capabilities: "
			<< strerror(-ret);
		return ret;
	}

	if (caps_.version < KERNEL_VERSION(5, 0, 0)) {
		LOG(V4L2, Error)
			<< "V4L2 API v" << (caps_.version >> 16)
			<< "." << ((caps_.version >> 8) & 0xff)
			<< "." << (caps_.version & 0xff)
			<< " too old, v5.0.0 or later is required";
		return -EINVAL;
	}

	if (!caps_.hasStreaming()) {
		LOG(V4L2, Error) << "Device does not support streaming I/O";
		return -EINVAL;
	}

	/*
	 * Set buffer type and wait for read notifications on CAPTURE video
	 * devices (POLLIN), and write notifications for OUTPUT video devices
	 * (POLLOUT).
	 */
	EventNotifier::Type notifierType;

	if (caps_.isVideoCapture()) {
		notifierType = EventNotifier::Read;
		bufferType_ = caps_.isMultiplanar()
			    ? V4L2_BUF_TYPE_VIDEO_CAPTURE_MPLANE
			    : V4L2_BUF_TYPE_VIDEO_CAPTURE;
	} else if (caps_.isVideoOutput()) {
		notifierType = EventNotifier::Write;
		bufferType_ = caps_.isMultiplanar()
			    ? V4L2_BUF_TYPE_VIDEO_OUTPUT_MPLANE
			    : V4L2_BUF_TYPE_VIDEO_OUTPUT;
	} else if (caps_.isMetaCapture()) {
		notifierType = EventNotifier::Read;
		bufferType_ = V4L2_BUF_TYPE_META_CAPTURE;
	} else if (caps_.isMetaOutput()) {
		notifierType = EventNotifier::Write;
		bufferType_ = V4L2_BUF_TYPE_META_OUTPUT;
	} else {
		LOG(V4L2, Error) << "Device is not a supported type";
		return -EINVAL;
	}

	fdBufferNotifier_ = new EventNotifier(fd(), notifierType);
	fdBufferNotifier_->activated.connect(this, &V4L2VideoDevice::bufferAvailable);
	fdBufferNotifier_->setEnabled(false);

	LOG(V4L2, Debug)
		<< "Opened device " << caps_.bus_info() << ": "
		<< caps_.driver() << ": " << caps_.card();

	ret = initFormats();
	if (ret)
		return ret;

	return 0;
}

/**
 * \brief Open a V4L2 video device from an opened file handle and query its
 * capabilities
 * \param[in] handle The file descriptor to set
 * \param[in] type The device type to operate on
 *
 * This function opens a video device from the existing file descriptor \a
 * handle. Like open(), this function queries the capabilities of the device,
 * but handles it according to the given device \a type instead of determining
 * its type from the capabilities. This can be used to force a given device type
 * for memory-to-memory devices.
 *
 * The file descriptor \a handle is duplicated, no reference to the original
 * handle is kept.
 *
 * \return 0 on success or a negative error code otherwise
 */
int V4L2VideoDevice::open(SharedFD handle, enum v4l2_buf_type type)
{
	int ret;

	UniqueFD newFd = handle.dup();
	if (!newFd.isValid()) {
		ret = -errno;
		LOG(V4L2, Error) << "Failed to duplicate file handle: "
				 << strerror(-ret);
		return ret;
	}

	ret = V4L2Device::setFd(std::move(newFd));
	if (ret < 0) {
		LOG(V4L2, Error) << "Failed to set file handle: "
				 << strerror(-ret);
		return ret;
	}

	ret = ioctl(VIDIOC_QUERYCAP, &caps_);
	if (ret < 0) {
		LOG(V4L2, Error)
			<< "Failed to query device capabilities: "
			<< strerror(-ret);
		return ret;
	}

	if (!caps_.hasStreaming()) {
		LOG(V4L2, Error) << "Device does not support streaming I/O";
		return -EINVAL;
	}

	/*
	 * Set buffer type and wait for read notifications on CAPTURE video
	 * devices (POLLIN), and write notifications for OUTPUT video devices
	 * (POLLOUT).
	 */
	EventNotifier::Type notifierType;

	switch (type) {
	case V4L2_BUF_TYPE_VIDEO_OUTPUT:
		notifierType = EventNotifier::Write;
		bufferType_ = caps_.isMultiplanar()
			    ? V4L2_BUF_TYPE_VIDEO_OUTPUT_MPLANE
			    : V4L2_BUF_TYPE_VIDEO_OUTPUT;
		break;
	case V4L2_BUF_TYPE_VIDEO_CAPTURE:
		notifierType = EventNotifier::Read;
		bufferType_ = caps_.isMultiplanar()
			    ? V4L2_BUF_TYPE_VIDEO_CAPTURE_MPLANE
			    : V4L2_BUF_TYPE_VIDEO_CAPTURE;
		break;
	default:
		LOG(V4L2, Error) << "Unsupported buffer type";
		return -EINVAL;
	}

	fdBufferNotifier_ = new EventNotifier(fd(), notifierType);
	fdBufferNotifier_->activated.connect(this, &V4L2VideoDevice::bufferAvailable);
	fdBufferNotifier_->setEnabled(false);

	LOG(V4L2, Debug)
		<< "Opened device " << caps_.bus_info() << ": "
		<< caps_.driver() << ": " << caps_.card();

	ret = initFormats();
	if (ret)
		return ret;

	return 0;
}

int V4L2VideoDevice::initFormats()
{
	const std::vector<V4L2PixelFormat> &deviceFormats = enumPixelformats(0);
	if (deviceFormats.empty()) {
		LOG(V4L2, Error) << "Failed to initialize device formats";
		return -EINVAL;
	}

	pixelFormats_ = { deviceFormats.begin(), deviceFormats.end() };

	int ret = getFormat(&format_);
	if (ret) {
		LOG(V4L2, Error) << "Failed to get format";
		return ret;
	}

	formatInfo_ = &PixelFormatInfo::info(format_.fourcc);

	return 0;
}

/**
 * \brief Close the video device, releasing any resources acquired by open()
 */
void V4L2VideoDevice::close()
{
	if (!isOpen())
		return;

	releaseBuffers();
	delete fdBufferNotifier_;

	formatInfo_ = nullptr;

	V4L2Device::close();
}

/**
 * \fn V4L2VideoDevice::driverName()
 * \brief Retrieve the name of the V4L2 device driver
 * \return The string containing the driver name
 */

/**
 * \fn V4L2VideoDevice::deviceName()
 * \brief Retrieve the name of the V4L2 video device
 * \return The string containing the device name
 */

/**
 * \fn V4L2VideoDevice::busName()
 * \brief Retrieve the location of the device in the system
 * \return The string containing the device location
 */

/**
 * \fn V4L2VideoDevice::caps()
 * \brief Retrieve the device V4L2 capabilities
 * \return The device V4L2 capabilities
 */

std::string V4L2VideoDevice::logPrefix() const
{
	return deviceNode() + "[" + std::to_string(fd()) +
		(V4L2_TYPE_IS_OUTPUT(bufferType_) ? ":out]" : ":cap]");
}

/**
 * \brief Retrieve the image format set on the V4L2 video device
 * \param[out] format The image format applied on the video device
 * \return 0 on success or a negative error code otherwise
 */
int V4L2VideoDevice::getFormat(V4L2DeviceFormat *format)
{
	switch (bufferType_) {
	case V4L2_BUF_TYPE_VIDEO_CAPTURE:
	case V4L2_BUF_TYPE_VIDEO_OUTPUT:
		return getFormatSingleplane(format);
	case V4L2_BUF_TYPE_VIDEO_CAPTURE_MPLANE:
	case V4L2_BUF_TYPE_VIDEO_OUTPUT_MPLANE:
		return getFormatMultiplane(format);
	case V4L2_BUF_TYPE_META_CAPTURE:
	case V4L2_BUF_TYPE_META_OUTPUT:
		return getFormatMeta(format);
	default:
		return -EINVAL;
	}
}

/**
 * \brief Try an image format on the V4L2 video device
 * \param[inout] format The image format to test applicability to the video device
 *
 * Try the supplied \a format on the video device without applying it, returning
 * the format that would be applied. This is equivalent to setFormat(), except
 * that the device configuration is not changed.
 *
 * \return 0 on success or a negative error code otherwise
 */
int V4L2VideoDevice::tryFormat(V4L2DeviceFormat *format)
{
	switch (bufferType_) {
	case V4L2_BUF_TYPE_VIDEO_CAPTURE:
	case V4L2_BUF_TYPE_VIDEO_OUTPUT:
		return trySetFormatSingleplane(format, false);
	case V4L2_BUF_TYPE_VIDEO_CAPTURE_MPLANE:
	case V4L2_BUF_TYPE_VIDEO_OUTPUT_MPLANE:
		return trySetFormatMultiplane(format, false);
	case V4L2_BUF_TYPE_META_CAPTURE:
	case V4L2_BUF_TYPE_META_OUTPUT:
		return trySetFormatMeta(format, false);
	default:
		return -EINVAL;
	}
}

/**
 * \brief Configure an image format on the V4L2 video device
 * \param[inout] format The image format to apply to the video device
 *
 * Apply the supplied \a format to the video device, and return the actually
 * applied format parameters, as \ref V4L2VideoDevice::getFormat would do.
 *
 * \return 0 on success or a negative error code otherwise
 */
int V4L2VideoDevice::setFormat(V4L2DeviceFormat *format)
{
	int ret;

	switch (bufferType_) {
	case V4L2_BUF_TYPE_VIDEO_CAPTURE:
	case V4L2_BUF_TYPE_VIDEO_OUTPUT:
		ret = trySetFormatSingleplane(format, true);
		break;
	case V4L2_BUF_TYPE_VIDEO_CAPTURE_MPLANE:
	case V4L2_BUF_TYPE_VIDEO_OUTPUT_MPLANE:
		ret = trySetFormatMultiplane(format, true);
		break;
	case V4L2_BUF_TYPE_META_CAPTURE:
	case V4L2_BUF_TYPE_META_OUTPUT:
		ret = trySetFormatMeta(format, true);
		break;
	default:
		ret = -EINVAL;
		break;
	}

	/* Cache the set format on success. */
	if (ret)
		return ret;

	format_ = *format;
	formatInfo_ = &PixelFormatInfo::info(format_.fourcc);

	return 0;
}

int V4L2VideoDevice::getFormatMeta(V4L2DeviceFormat *format)
{
	struct v4l2_format v4l2Format = {};
	struct v4l2_meta_format *meta = &v4l2Format.fmt.meta;
	int ret;

	v4l2Format.type = bufferType_;
	ret = ioctl(VIDIOC_G_FMT, &v4l2Format);
	if (ret) {
		LOG(V4L2, Error) << "Unable to get format: " << strerror(-ret);
		return ret;
	}

	format->fourcc = V4L2PixelFormat(meta->dataformat);
	format->planes[0].size = meta->buffersize;
	format->planesCount = 1;

	bool genericLineBased = caps_.isMetaCapture() &&
				format->fourcc.isGenericLineBasedMetadata();

	if (genericLineBased) {
		format->size.width = meta->width;
		format->size.height = meta->height;
		format->planes[0].bpl = meta->bytesperline;
	} else {
		format->size.width = 0;
		format->size.height = 0;
		format->planes[0].bpl = meta->buffersize;
	}

	return 0;
}

int V4L2VideoDevice::trySetFormatMeta(V4L2DeviceFormat *format, bool set)
{
	bool genericLineBased = caps_.isMetaCapture() &&
				format->fourcc.isGenericLineBasedMetadata();
	struct v4l2_format v4l2Format = {};
	struct v4l2_meta_format *meta = &v4l2Format.fmt.meta;
	int ret;

	v4l2Format.type = bufferType_;
	meta->dataformat = format->fourcc;
	meta->buffersize = format->planes[0].size;
	if (genericLineBased) {
		meta->width = format->size.width;
		meta->height = format->size.height;
		meta->bytesperline = format->planes[0].bpl;
	}
	ret = ioctl(set ? VIDIOC_S_FMT : VIDIOC_TRY_FMT, &v4l2Format);
	if (ret) {
		LOG(V4L2, Error)
			<< "Unable to " << (set ? "set" : "try")
			<< " format: " << strerror(-ret);
		return ret;
	}

	/*
	 * Return to caller the format actually applied on the video device,
	 * which might differ from the requested one.
	 */
	format->fourcc = V4L2PixelFormat(meta->dataformat);
	format->planesCount = 1;
	format->planes[0].size = meta->buffersize;
	if (genericLineBased) {
		format->size.width = meta->width;
		format->size.height = meta->height;
		format->planes[0].bpl = meta->bytesperline;
	} else {
		format->size.width = 0;
		format->size.height = 0;
		format->planes[0].bpl = meta->buffersize;
	}

	return 0;
}

template<typename T>
std::optional<ColorSpace> V4L2VideoDevice::toColorSpace(const T &v4l2Format)
{
	V4L2PixelFormat fourcc{ v4l2Format.pixelformat };
	return V4L2Device::toColorSpace(v4l2Format, PixelFormatInfo::info(fourcc).colourEncoding);
}

int V4L2VideoDevice::getFormatMultiplane(V4L2DeviceFormat *format)
{
	struct v4l2_format v4l2Format = {};
	struct v4l2_pix_format_mplane *pix = &v4l2Format.fmt.pix_mp;
	int ret;

	v4l2Format.type = bufferType_;
	ret = ioctl(VIDIOC_G_FMT, &v4l2Format);
	if (ret) {
		LOG(V4L2, Error) << "Unable to get format: " << strerror(-ret);
		return ret;
	}

	format->size.width = pix->width;
	format->size.height = pix->height;
	format->fourcc = V4L2PixelFormat(pix->pixelformat);
	format->planesCount = pix->num_planes;
	format->colorSpace = toColorSpace(*pix);

	for (unsigned int i = 0; i < format->planesCount; ++i) {
		format->planes[i].bpl = pix->plane_fmt[i].bytesperline;
		format->planes[i].size = pix->plane_fmt[i].sizeimage;
	}

	return 0;
}

int V4L2VideoDevice::trySetFormatMultiplane(V4L2DeviceFormat *format, bool set)
{
	struct v4l2_format v4l2Format = {};
	struct v4l2_pix_format_mplane *pix = &v4l2Format.fmt.pix_mp;
	int ret;

	v4l2Format.type = bufferType_;
	pix->width = format->size.width;
	pix->height = format->size.height;
	pix->pixelformat = format->fourcc;
	pix->num_planes = format->planesCount;
	pix->field = V4L2_FIELD_NONE;
	if (format->colorSpace) {
		fromColorSpace(format->colorSpace, *pix);

		if (caps_.isVideoCapture())
			pix->flags |= V4L2_PIX_FMT_FLAG_SET_CSC;
	}

	ASSERT(pix->num_planes <= std::size(pix->plane_fmt));

	for (unsigned int i = 0; i < pix->num_planes; ++i) {
		pix->plane_fmt[i].bytesperline = format->planes[i].bpl;
		pix->plane_fmt[i].sizeimage = format->planes[i].size;
	}

	ret = ioctl(set ? VIDIOC_S_FMT : VIDIOC_TRY_FMT, &v4l2Format);
	if (ret) {
		LOG(V4L2, Error)
			<< "Unable to " << (set ? "set" : "try")
			<< " format: " << strerror(-ret);
		return ret;
	}

	/*
	 * Return to caller the format actually applied on the video device,
	 * which might differ from the requested one.
	 */
	format->size.width = pix->width;
	format->size.height = pix->height;
	format->fourcc = V4L2PixelFormat(pix->pixelformat);
	format->planesCount = pix->num_planes;
	for (unsigned int i = 0; i < format->planesCount; ++i) {
		format->planes[i].bpl = pix->plane_fmt[i].bytesperline;
		format->planes[i].size = pix->plane_fmt[i].sizeimage;
	}
	format->colorSpace = toColorSpace(*pix);

	return 0;
}

int V4L2VideoDevice::getFormatSingleplane(V4L2DeviceFormat *format)
{
	struct v4l2_format v4l2Format = {};
	struct v4l2_pix_format *pix = &v4l2Format.fmt.pix;
	int ret;

	v4l2Format.type = bufferType_;
	ret = ioctl(VIDIOC_G_FMT, &v4l2Format);
	if (ret) {
		LOG(V4L2, Error) << "Unable to get format: " << strerror(-ret);
		return ret;
	}

	format->size.width = pix->width;
	format->size.height = pix->height;
	format->fourcc = V4L2PixelFormat(pix->pixelformat);
	format->planesCount = 1;
	format->planes[0].bpl = pix->bytesperline;
	format->planes[0].size = pix->sizeimage;
	format->colorSpace = toColorSpace(*pix);

	return 0;
}

int V4L2VideoDevice::trySetFormatSingleplane(V4L2DeviceFormat *format, bool set)
{
	struct v4l2_format v4l2Format = {};
	struct v4l2_pix_format *pix = &v4l2Format.fmt.pix;
	int ret;

	v4l2Format.type = bufferType_;
	pix->width = format->size.width;
	pix->height = format->size.height;
	pix->pixelformat = format->fourcc;
	pix->bytesperline = format->planes[0].bpl;
	pix->field = V4L2_FIELD_NONE;
	if (format->colorSpace) {
		fromColorSpace(format->colorSpace, *pix);

		if (caps_.isVideoCapture())
			pix->flags |= V4L2_PIX_FMT_FLAG_SET_CSC;
	}

	ret = ioctl(set ? VIDIOC_S_FMT : VIDIOC_TRY_FMT, &v4l2Format);
	if (ret) {
		LOG(V4L2, Error)
			<< "Unable to " << (set ? "set" : "try")
			<< " format: " << strerror(-ret);
		return ret;
	}

	/*
	 * Return to caller the format actually applied on the device,
	 * which might differ from the requested one.
	 */
	format->size.width = pix->width;
	format->size.height = pix->height;
	format->fourcc = V4L2PixelFormat(pix->pixelformat);
	format->planesCount = 1;
	format->planes[0].bpl = pix->bytesperline;
	format->planes[0].size = pix->sizeimage;
	format->colorSpace = toColorSpace(*pix);

	return 0;
}

/**
 * \brief Enumerate all pixel formats and frame sizes
 * \param[in] code Restrict formats to this media bus code.
 *
 * Enumerate all pixel formats and frame sizes supported by the video device.
 * If the \a code argument is not zero, only formats compatible with that media
 * bus code will be enumerated.
 *
 * \return A list of the supported video device formats
 */
V4L2VideoDevice::Formats V4L2VideoDevice::formats(uint32_t code)
{
	Formats formats;

	for (V4L2PixelFormat pixelFormat : enumPixelformats(code)) {
		std::vector<SizeRange> sizes = enumSizes(pixelFormat);
		if (sizes.empty())
			return {};

		if (formats.find(pixelFormat) != formats.end()) {
			LOG(V4L2, Error)
				<< "Could not add sizes for pixel format "
				<< pixelFormat;
			return {};
		}

		formats.emplace(pixelFormat, sizes);
	}

	return formats;
}

std::vector<V4L2PixelFormat> V4L2VideoDevice::enumPixelformats(uint32_t code)
{
	std::vector<V4L2PixelFormat> formats;
	int ret;

	if (code && !caps_.hasMediaController()) {
		LOG(V4L2, Error)
			<< "Media bus code filtering not supported by the device";
		return {};
	}

	for (unsigned int index = 0; ; index++) {
		struct v4l2_fmtdesc pixelformatEnum = {};
		pixelformatEnum.index = index;
		pixelformatEnum.type = bufferType_;
		pixelformatEnum.mbus_code = code;

		ret = ioctl(VIDIOC_ENUM_FMT, &pixelformatEnum);
		if (ret)
			break;

		formats.push_back(V4L2PixelFormat(pixelformatEnum.pixelformat));
	}

	if (ret && ret != -EINVAL) {
		LOG(V4L2, Error)
			<< "Unable to enumerate pixel formats: "
			<< strerror(-ret);
		return {};
	}

	return formats;
}

std::vector<SizeRange> V4L2VideoDevice::enumSizes(V4L2PixelFormat pixelFormat)
{
	std::vector<SizeRange> sizes;
	int ret;

	for (unsigned int index = 0;; index++) {
		struct v4l2_frmsizeenum frameSize = {};
		frameSize.index = index;
		frameSize.pixel_format = pixelFormat;

		ret = ioctl(VIDIOC_ENUM_FRAMESIZES, &frameSize);
		if (ret)
			break;

		if (index != 0 &&
		    frameSize.type != V4L2_FRMSIZE_TYPE_DISCRETE) {
			LOG(V4L2, Error)
				<< "Non-zero index for non discrete type";
			return {};
		}

		switch (frameSize.type) {
		case V4L2_FRMSIZE_TYPE_DISCRETE:
			sizes.emplace_back(Size{ frameSize.discrete.width,
						 frameSize.discrete.height });
			break;
		case V4L2_FRMSIZE_TYPE_CONTINUOUS:
			sizes.emplace_back(Size{ frameSize.stepwise.min_width,
						 frameSize.stepwise.min_height },
					   Size{ frameSize.stepwise.max_width,
						 frameSize.stepwise.max_height });
			break;
		case V4L2_FRMSIZE_TYPE_STEPWISE:
			sizes.emplace_back(Size{ frameSize.stepwise.min_width,
						 frameSize.stepwise.min_height },
					   Size{ frameSize.stepwise.max_width,
						 frameSize.stepwise.max_height },
					   frameSize.stepwise.step_width,
					   frameSize.stepwise.step_height);
			break;
		default:
			LOG(V4L2, Error)
				<< "Unknown VIDIOC_ENUM_FRAMESIZES type "
				<< frameSize.type;
			return {};
		}
	}

	if (ret && ret != -EINVAL) {
		LOG(V4L2, Error)
			<< "Unable to enumerate frame sizes: "
			<< strerror(-ret);
		return {};
	}

	return sizes;
}

/**
 * \brief Get the selection rectangle for \a target
 * \param[in] target The selection target defined by the V4L2_SEL_TGT_* flags
 * \param[out] rect The selection rectangle to retrieve
 *
 * \todo Define a V4L2SelectionTarget enum for the selection target
 *
 * \return 0 on success or a negative error code otherwise
 */
int V4L2VideoDevice::getSelection(unsigned int target, Rectangle *rect)
{
	struct v4l2_selection sel = {};

	sel.type = bufferType_;
	sel.target = target;
	sel.flags = 0;

	int ret = ioctl(VIDIOC_G_SELECTION, &sel);
	if (ret < 0) {
		LOG(V4L2, Error) << "Unable to get rectangle " << target
				 << ": " << strerror(-ret);
		return ret;
	}

	rect->x = sel.r.left;
	rect->y = sel.r.top;
	rect->width = sel.r.width;
	rect->height = sel.r.height;

	return 0;
}

/**
 * \brief Set a selection rectangle \a rect for \a target
 * \param[in] target The selection target defined by the V4L2_SEL_TGT_* flags
 * \param[inout] rect The selection rectangle to be applied
 *
 * \todo Define a V4L2SelectionTarget enum for the selection target
 *
 * \return 0 on success or a negative error code otherwise
 */
int V4L2VideoDevice::setSelection(unsigned int target, Rectangle *rect)
{
	struct v4l2_selection sel = {};

	sel.type = bufferType_;
	sel.target = target;
	sel.flags = 0;

	sel.r.left = rect->x;
	sel.r.top = rect->y;
	sel.r.width = rect->width;
	sel.r.height = rect->height;

	int ret = ioctl(VIDIOC_S_SELECTION, &sel);
	if (ret < 0) {
		LOG(V4L2, Error) << "Unable to set rectangle " << target
				 << ": " << strerror(-ret);
		return ret;
	}

	rect->x = sel.r.left;
	rect->y = sel.r.top;
	rect->width = sel.r.width;
	rect->height = sel.r.height;

	return 0;
}

int V4L2VideoDevice::requestBuffers(unsigned int count,
				    enum v4l2_memory memoryType)
{
	struct v4l2_requestbuffers rb = {};
	int ret;

	rb.count = count;
	rb.type = bufferType_;
	rb.memory = memoryType;

	ret = ioctl(VIDIOC_REQBUFS, &rb);
	if (ret < 0) {
		LOG(V4L2, Error)
			<< "Unable to request " << count << " buffers: "
			<< strerror(-ret);
		return ret;
	}

	if (rb.count < count) {
		LOG(V4L2, Error)
			<< "Not enough buffers provided by V4L2VideoDevice. Wanted "
			<< count << ", got " << rb.count;
		requestBuffers(0, memoryType);
		return -ENOMEM;
	}

	LOG(V4L2, Debug) << rb.count << " buffers requested.";

	return 0;
}

/**
 * \brief Allocate and export buffers from the video device
 * \param[in] count Number of buffers to allocate
 * \param[out] buffers Vector to store allocated buffers
 *
 * This function wraps buffer allocation with the V4L2 MMAP memory type. It
 * requests \a count buffers from the driver, allocating the corresponding
 * memory, and exports them as a set of FrameBuffer objects in \a buffers. Upon
 * successful return the driver's internal buffer management is initialized in
 * MMAP mode, and the video device is ready to accept queueBuffer() calls.
 *
 * The number of planes and their offsets and sizes are determined by the
 * currently active format on the device as set by setFormat(). They do not map
 * to the V4L2 buffer planes, but to colour planes of the pixel format. For
 * instance, if the active format is formats::NV12, the allocated FrameBuffer
 * instances will have two planes, for the luma and chroma components,
 * regardless of whether the device uses V4L2_PIX_FMT_NV12 or
 * V4L2_PIX_FMT_NV12M.
 *
 * Buffers allocated with this function shall later be free with
 * releaseBuffers(). If buffers have already been allocated with
 * allocateBuffers() or imported with importBuffers(), this function returns
 * -EBUSY.
 *
 * \return The number of allocated buffers on success or a negative error code
 * otherwise
 * \retval -EBUSY buffers have already been allocated or imported
 */
int V4L2VideoDevice::allocateBuffers(unsigned int count,
				     std::vector<std::unique_ptr<FrameBuffer>> *buffers)
{
	int ret = createBuffers(count, buffers);
	if (ret < 0)
		return ret;

	cache_ = new V4L2BufferCache(*buffers);
	memoryType_ = V4L2_MEMORY_MMAP;

	return ret;
}

/**
 * \brief Export buffers from the video device
 * \param[in] count Number of buffers to allocate
 * \param[out] buffers Vector to store allocated buffers
 *
 * This function allocates \a count buffer from the video device and exports
 * them as dmabuf objects, stored in \a buffers. Unlike allocateBuffers(), this
 * function leaves the driver's internal buffer management uninitialized. The
 * video device shall be initialized with importBuffers() or allocateBuffers()
 * before it can accept queueBuffer() calls. The exported buffers are directly
 * usable with any V4L2 video device in DMABUF mode, or with other dmabuf
 * importers.
 *
 * The number of planes and their offsets and sizes are determined by the
 * currently active format on the device as set by setFormat(). They do not map
 * to the V4L2 buffer planes, but to colour planes of the pixel format. For
 * instance, if the active format is formats::NV12, the allocated FrameBuffer
 * instances will have two planes, for the luma and chroma components,
 * regardless of whether the device uses V4L2_PIX_FMT_NV12 or
 * V4L2_PIX_FMT_NV12M.
 *
 * Multiple independent sets of buffers can be allocated with multiple calls to
 * this function. Device-specific limitations may apply regarding the minimum
 * and maximum number of buffers per set, or to total amount of allocated
 * memory. The exported dmabuf lifetime is tied to the returned \a buffers. To
 * free a buffer, the caller shall delete the corresponding FrameBuffer
 * instance. No bookkeeping and automatic free is performed by the
 * V4L2VideoDevice class.
 *
 * If buffers have already been allocated with allocateBuffers() or imported
 * with importBuffers(), this function returns -EBUSY.
 *
 * \return The number of allocated buffers on success or a negative error code
 * otherwise
 * \retval -EBUSY buffers have already been allocated or imported
 */
int V4L2VideoDevice::exportBuffers(unsigned int count,
				   std::vector<std::unique_ptr<FrameBuffer>> *buffers)
{
	int ret = createBuffers(count, buffers);
	if (ret < 0)
		return ret;

	requestBuffers(0, V4L2_MEMORY_MMAP);

	return ret;
}

int V4L2VideoDevice::createBuffers(unsigned int count,
				   std::vector<std::unique_ptr<FrameBuffer>> *buffers)
{
	if (cache_) {
		LOG(V4L2, Error) << "Buffers already allocated";
		return -EINVAL;
	}

	int ret = requestBuffers(count, V4L2_MEMORY_MMAP);
	if (ret < 0)
		return ret;

	for (unsigned i = 0; i < count; ++i) {
		std::unique_ptr<FrameBuffer> buffer = createBuffer(i);
		if (!buffer) {
			LOG(V4L2, Error) << "Unable to create buffer";

			requestBuffers(0, V4L2_MEMORY_MMAP);
			buffers->clear();

			return -EINVAL;
		}

		buffers->push_back(std::move(buffer));
	}

	return count;
}

std::unique_ptr<FrameBuffer> V4L2VideoDevice::createBuffer(unsigned int index)
{
	struct v4l2_plane v4l2Planes[VIDEO_MAX_PLANES] = {};
	struct v4l2_buffer buf = {};

	buf.index = index;
	buf.type = bufferType_;
	buf.length = std::size(v4l2Planes);
	buf.m.planes = v4l2Planes;

	int ret = ioctl(VIDIOC_QUERYBUF, &buf);
	if (ret < 0) {
		LOG(V4L2, Error)
			<< "Unable to query buffer " << index << ": "
			<< strerror(-ret);
		return nullptr;
	}

	const bool multiPlanar = V4L2_TYPE_IS_MULTIPLANAR(buf.type);
	const unsigned int numPlanes = multiPlanar ? buf.length : 1;

	if (numPlanes == 0 || numPlanes > VIDEO_MAX_PLANES) {
		LOG(V4L2, Error) << "Invalid number of planes";
		return nullptr;
	}

	std::vector<FrameBuffer::Plane> planes;
	for (unsigned int nplane = 0; nplane < numPlanes; nplane++) {
		UniqueFD fd = exportDmabufFd(buf.index, nplane);
		if (!fd.isValid())
			return nullptr;

		FrameBuffer::Plane plane;
		plane.fd = SharedFD(std::move(fd));
		/*
		 * V4L2 API doesn't provide dmabuf offset information of plane.
		 * Set 0 as a placeholder offset.
		 * \todo Set the right offset once V4L2 API provides a way.
		 */
		plane.offset = 0;
		plane.length = multiPlanar ? buf.m.planes[nplane].length : buf.length;

		planes.push_back(std::move(plane));
	}

	/*
	 * If we have a multi-planar format with a V4L2 single-planar buffer,
	 * split the single V4L2 plane into multiple FrameBuffer planes by
	 * computing the offsets manually.
	 *
	 * The format info is not guaranteed to be valid, as there are no
	 * PixelFormatInfo for metadata formats, so check it first.
	 */
	if (formatInfo_->isValid() && formatInfo_->numPlanes() != numPlanes) {
		/*
		 * There's no valid situation where the number of colour planes
		 * differs from the number of V4L2 planes and the V4L2 buffer
		 * has more than one plane.
		 */
		ASSERT(numPlanes == 1u);

		planes.resize(formatInfo_->numPlanes());
		const SharedFD &fd = planes[0].fd;
		size_t offset = 0;

		for (auto [i, plane] : utils::enumerate(planes)) {
			/*
			 * The stride is reported by V4L2 for the first plane
			 * only. Compute the stride of the other planes by
			 * taking the horizontal subsampling factor into
			 * account, which is equal to the bytesPerGroup ratio of
			 * the planes.
			 */
			unsigned int stride = format_.planes[0].bpl
					    * formatInfo_->planes[i].bytesPerGroup
					    / formatInfo_->planes[0].bytesPerGroup;

			plane.fd = fd;
			plane.offset = offset;
			plane.length = formatInfo_->planeSize(format_.size.height,
							      i, stride);
			offset += plane.length;
		}
	}

	return std::make_unique<FrameBuffer>(planes);
}

UniqueFD V4L2VideoDevice::exportDmabufFd(unsigned int index,
					 unsigned int plane)
{
	struct v4l2_exportbuffer expbuf = {};
	int ret;

	expbuf.type = bufferType_;
	expbuf.index = index;
	expbuf.plane = plane;
	expbuf.flags = O_CLOEXEC | O_RDWR;

	ret = ioctl(VIDIOC_EXPBUF, &expbuf);
	if (ret < 0) {
		LOG(V4L2, Error)
			<< "Failed to export buffer: " << strerror(-ret);
		return {};
	}

	return UniqueFD(expbuf.fd);
}

/**
 * \brief Prepare the device to import \a count buffers
 * \param[in] count Number of buffers to prepare to import
 *
 * This function initializes the driver's buffer management to import buffers
 * in DMABUF mode. It requests buffers from the driver, but doesn't allocate
 * memory.
 *
 * Upon successful return, the video device is ready to accept queueBuffer()
 * calls. The buffers to be imported are provided to queueBuffer(), and may be
 * supplied externally, or come from a previous exportBuffers() call.
 *
 * Device initialization performed by this function shall later be cleaned up
 * with releaseBuffers(). If buffers have already been allocated with
 * allocateBuffers() or imported with importBuffers(), this function returns
 * -EBUSY.
 *
 * \return 0 on success or a negative error code otherwise
 * \retval -EBUSY buffers have already been allocated or imported
 */
int V4L2VideoDevice::importBuffers(unsigned int count)
{
	if (cache_) {
		LOG(V4L2, Error) << "Buffers already allocated";
		return -EINVAL;
	}

	memoryType_ = V4L2_MEMORY_DMABUF;

	int ret = requestBuffers(count, V4L2_MEMORY_DMABUF);
	if (ret)
		return ret;

	cache_ = new V4L2BufferCache(count);

	LOG(V4L2, Debug) << "Prepared to import " << count << " buffers";

	return 0;
}

/**
 * \brief Release resources allocated by allocateBuffers() or importBuffers()
 *
 * This function resets the driver's internal buffer management that was
 * initialized by a previous call to allocateBuffers() or importBuffers(). Any
 * memory allocated by allocateBuffers() is freed. Buffer exported by
 * exportBuffers(), if any, are not affected.
 */
int V4L2VideoDevice::releaseBuffers()
{
	if (!cache_)
		return 0;

	LOG(V4L2, Debug) << "Releasing buffers";

	delete cache_;
	cache_ = nullptr;

	return requestBuffers(0, memoryType_);
}

/**
 * \brief Queue a buffer to the video device if possible
 * \param[in] buffer The buffer to be queued
 * \param[in] request An optional request
 *
 * For capture video devices the \a buffer will be filled with data by the
 * device. For output video devices the \a buffer shall contain valid data and
 * will be processed by the device. Once the device has finished processing the
 * buffer, it will be available for dequeue.
 *
 * The best available V4L2 buffer is picked for \a buffer using the V4L2 buffer
 * cache.
 *
 * Note that queueBuffer() will fail if the device is in the process of being
 * stopped from a streaming state through streamOff().
 *
<<<<<<< HEAD
 * V4L2 only allows upto VIDEO_MAX_FRAME frames to be queued at a time, so if
 * we reach this limit, store the framebuffers in a pending queue, and try to
 * enqueue once a buffer has been dequeued.
=======
 * If \a request is specified, the buffer will be tied to that request.
>>>>>>> 4e9be7d1
 *
 * \return 0 on success or a negative error code otherwise
 */
int V4L2VideoDevice::queueBuffer(FrameBuffer *buffer, const V4L2Request *request)
{
	if (state_ == State::Stopping) {
		LOG(V4L2, Error) << "Device is in a stopping state.";
		return -ESHUTDOWN;
	}

	if (queuedBuffers_.size() == VIDEO_MAX_FRAME) {
		LOG(V4L2, Debug) << "V4L2 queue has " << VIDEO_MAX_FRAME
				 << " already queued, differing queueing.";

		pendingBuffersToQueue_.push(buffer);
		return 0;
	}

	if (!pendingBuffersToQueue_.empty()) {
		LOG(V4L2, Debug) << "Adding buffer " << buffer
				 << " to the pending queue and replacing with "
				 << pendingBuffersToQueue_.front();

		pendingBuffersToQueue_.push(buffer);
		buffer = pendingBuffersToQueue_.front();
		pendingBuffersToQueue_.pop();
	}

	return queueToDevice(buffer);
}

/**
 * \brief Queue a buffer to the video device if possible
 * \param[in] buffer The buffer to be queued
 *
 * For capture video devices the \a buffer will be filled with data by the
 * device. For output video devices the \a buffer shall contain valid data and
 * will be processed by the device. Once the device has finished processing the
 * buffer, it will be available for dequeue.
 *
 * The best available V4L2 buffer is picked for \a buffer using the V4L2 buffer
 * cache.
 *
 * Note that queueToDevice() will fail if the device is in the process of being
 * stopped from a streaming state through streamOff().
 *
 * \return 0 on success or a negative error code otherwise
 */
int V4L2VideoDevice::queueToDevice(FrameBuffer *buffer)
{
	struct v4l2_plane v4l2Planes[VIDEO_MAX_PLANES] = {};
	struct v4l2_buffer buf = {};
	int ret;

	/*
	 * Pipeline handlers should not requeue buffers after releasing the
	 * buffers on the device. Any occurence of this error should be fixed
	 * in the pipeline handler directly.
	 */
	if (!cache_) {
		LOG(V4L2, Fatal) << "No BufferCache available to queue.";
		return -ENOENT;
	}

	ret = cache_->get(*buffer);
	if (ret < 0)
		return ret;

	auto guard = utils::scope_exit{ [&]() { cache_->put(buf.index); } };

	buf.index = ret;
	buf.type = bufferType_;
	buf.memory = memoryType_;
	buf.field = V4L2_FIELD_NONE;
	if (request) {
		buf.flags = V4L2_BUF_FLAG_REQUEST_FD;
		buf.request_fd = request->fd();
	}

	bool multiPlanar = V4L2_TYPE_IS_MULTIPLANAR(buf.type);
	Span<const FrameBuffer::Plane> planes = buffer->planes();
	const unsigned int numV4l2Planes = format_.planesCount;

	/*
	 * Ensure that the frame buffer has enough planes, and that they're
	 * contiguous if the V4L2 format requires them to be.
	 */
	if (planes.size() < numV4l2Planes) {
		LOG(V4L2, Error) << "Frame buffer has too few planes";
		return -EINVAL;
	}

	if (planes.size() != numV4l2Planes && !buffer->_d()->isContiguous()) {
		LOG(V4L2, Error) << "Device format requires contiguous buffer";
		return -EINVAL;
	}

	if (buf.memory == V4L2_MEMORY_DMABUF) {
		if (multiPlanar) {
			for (unsigned int p = 0; p < numV4l2Planes; ++p)
				v4l2Planes[p].m.fd = planes[p].fd.get();
		} else {
			buf.m.fd = planes[0].fd.get();
		}
	}

	if (multiPlanar) {
		buf.length = numV4l2Planes;
		buf.m.planes = v4l2Planes;
	}

	if (V4L2_TYPE_IS_OUTPUT(buf.type)) {
		const FrameMetadata &metadata = buffer->metadata();

		for (const auto &plane : metadata.planes()) {
			if (!plane.bytesused)
				LOG(V4L2, Warning) << "byteused == 0 is deprecated";
		}

		if (numV4l2Planes != planes.size()) {
			/*
			 * If we have a multi-planar buffer with a V4L2
			 * single-planar format, coalesce all planes. The length
			 * and number of bytes used may only differ in the last
			 * plane as any other situation can't be represented.
			 */
			unsigned int bytesused = 0;
			unsigned int length = 0;

			for (auto [i, plane] : utils::enumerate(planes)) {
				bytesused += metadata.planes()[i].bytesused;
				length += plane.length;

				if (i != planes.size() - 1 && bytesused != length) {
					LOG(V4L2, Error)
						<< "Holes in multi-planar buffer not supported";
					return -EINVAL;
				}
			}

			if (multiPlanar) {
				v4l2Planes[0].bytesused = bytesused;
				v4l2Planes[0].length = length;
			} else {
				buf.bytesused = bytesused;
				buf.length = length;
			}
		} else if (multiPlanar) {
			/*
			 * If we use the multi-planar API, fill in the planes.
			 * The number of planes in the frame buffer and in the
			 * V4L2 buffer is guaranteed to be equal at this point.
			 */
			for (auto [i, plane] : utils::enumerate(planes)) {
				v4l2Planes[i].bytesused = metadata.planes()[i].bytesused;
				v4l2Planes[i].length = plane.length;
			}
		} else {
			/*
			 * Single-planar API with a single plane in the buffer
			 * is trivial to handle.
			 */
			buf.bytesused = metadata.planes()[0].bytesused;
			buf.length = planes[0].length;
		}

		/*
		 * Timestamps are to be supplied if the device is a mem-to-mem
		 * device. The drivers will have V4L2_BUF_FLAG_TIMESTAMP_COPY
		 * set hence these timestamps will be copied from the output
		 * buffers to capture buffers. If the device is not mem-to-mem,
		 * there is no harm in setting the timestamps as they will be
		 * ignored (and over-written).
		 */
		buf.timestamp.tv_sec = metadata.timestamp / 1000000000;
		buf.timestamp.tv_usec = (metadata.timestamp / 1000) % 1000000;
	}

	LOG(V4L2, Debug) << "Queueing buffer " << buf.index;

	ret = ioctl(VIDIOC_QBUF, &buf);
	if (ret < 0) {
		LOG(V4L2, Error)
			<< "Failed to queue buffer " << buf.index << ": "
			<< strerror(-ret);
		return ret;
	}

	if (queuedBuffers_.empty()) {
		fdBufferNotifier_->setEnabled(true);
		if (watchdogDuration_)
			watchdog_.start(std::chrono::duration_cast<std::chrono::milliseconds>(watchdogDuration_));
	}

	queuedBuffers_[buf.index] = buffer;

	guard.release();
	return 0;
}

/**
 * \brief Slot to handle completed buffer events from the V4L2 video device
 *
 * When this slot is called, a Buffer has become available from the device, and
 * will be emitted through the bufferReady Signal.
 *
 * For Capture video devices the FrameBuffer will contain valid data.
 * For Output video devices the FrameBuffer can be considered empty.
 */
void V4L2VideoDevice::bufferAvailable()
{
	FrameBuffer *buffer = dequeueBuffer();
	if (!buffer)
		return;

	/* Notify anyone listening to the device. */
	bufferReady.emit(buffer);
}

/**
 * \brief Dequeue the next available buffer from the video device
 *
 * This function dequeues the next available buffer from the device. If no
 * buffer is available to be dequeued it will return nullptr immediately.
 *
 * Once a buffer is dequeued from the device, this function may also enqueue
 * a buffer that has been placed in the pending queue (due to reaching the V4L2
 * queue size limit. Note that if this enqueue fails, we log the error, but
 * continue running this function to completion.
 *
 * \return A pointer to the dequeued buffer on success, or nullptr otherwise
 */
FrameBuffer *V4L2VideoDevice::dequeueBuffer()
{
	struct v4l2_buffer buf = {};
	struct v4l2_plane planes[VIDEO_MAX_PLANES] = {};
	int ret;

	buf.type = bufferType_;
	buf.memory = memoryType_;

	bool multiPlanar = V4L2_TYPE_IS_MULTIPLANAR(buf.type);

	if (multiPlanar) {
		buf.length = VIDEO_MAX_PLANES;
		buf.m.planes = planes;
	}

	ret = ioctl(VIDIOC_DQBUF, &buf);
	if (ret < 0) {
		LOG(V4L2, Error)
			<< "Failed to dequeue buffer: " << strerror(-ret);
		return nullptr;
	}

	LOG(V4L2, Debug) << "Dequeuing buffer " << buf.index;

	/*
	 * If the video node fails to stream-on successfully (which can occur
	 * when queuing a buffer), a vb2 kernel bug can lead to the buffer which
	 * returns a failure upon queuing being mistakenly kept in the kernel.
	 * This leads to the kernel notifying us that a buffer is available to
	 * dequeue, which we have no awareness of being queued, and thus we will
	 * not find it in the queuedBuffers_ list.
	 *
	 * Whilst this kernel bug has been fixed in mainline, ensure that we
	 * safely ignore buffers which are unexpected to prevent crashes on
	 * older kernels.
	 */
	auto it = queuedBuffers_.find(buf.index);
	if (it == queuedBuffers_.end()) {
		LOG(V4L2, Error)
			<< "Dequeued unexpected buffer index " << buf.index;

		return nullptr;
	}

	cache_->put(buf.index);

	FrameBuffer *buffer = it->second;
	queuedBuffers_.erase(it);

	if (!pendingBuffersToQueue_.empty()) {
		FrameBuffer *pending = pendingBuffersToQueue_.front();

		pendingBuffersToQueue_.pop();
		/*
		 * If the pending buffer enqueue fails, we must continue this
		 * function to completion for the dequeue operation.
		 */
		if (queueToDevice(pending))
			LOG(V4L2, Error)
				<< "Failed to re-queue pending buffer "
				<< pending;
	}

	if (queuedBuffers_.empty()) {
		fdBufferNotifier_->setEnabled(false);
		watchdog_.stop();
	} else if (watchdogDuration_) {
		/*
		 * Restart the watchdog timer if there are buffers still queued
		 * in the device.
		 */
		watchdog_.start(std::chrono::duration_cast<std::chrono::milliseconds>(watchdogDuration_));
	}

	FrameMetadata &metadata = buffer->_d()->metadata();

	metadata.status = buf.flags & V4L2_BUF_FLAG_ERROR
			? FrameMetadata::FrameError
			: FrameMetadata::FrameSuccess;
	metadata.sequence = buf.sequence;
	metadata.timestamp = buf.timestamp.tv_sec * 1000000000ULL
			   + buf.timestamp.tv_usec * 1000ULL;

	if (V4L2_TYPE_IS_OUTPUT(buf.type))
		return buffer;

	/*
	 * Detect kernel drivers which do not reset the sequence number to zero
	 * on stream start.
	 */
	if (!firstFrame_.has_value()) {
		if (buf.sequence)
			LOG(V4L2, Info)
				<< "Zero sequence expected for first frame (got "
				<< buf.sequence << ")";
		firstFrame_ = buf.sequence;
	}
	metadata.sequence -= firstFrame_.value();

	Span<const FrameBuffer::Plane> framebufferPlanes = buffer->planes();
	unsigned int numV4l2Planes = multiPlanar ? buf.length : 1;

	if (numV4l2Planes != framebufferPlanes.size()) {
		/*
		 * If we have a multi-planar buffer with a V4L2
		 * single-planar format, split the V4L2 buffer across
		 * the buffer planes. Only the last plane may have less
		 * bytes used than its length.
		 */
		if (numV4l2Planes != 1) {
			LOG(V4L2, Error)
				<< "Invalid number of planes (" << numV4l2Planes
				<< " != " << framebufferPlanes.size() << ")";

			metadata.status = FrameMetadata::FrameError;
			return buffer;
		}

		/*
		 * With a V4L2 single-planar format, all the data is stored in
		 * a single memory plane. The number of bytes used is conveyed
		 * through that plane when using the V4L2 multi-planar API, or
		 * set directly in the buffer when using the V4L2 single-planar
		 * API.
		 */
		unsigned int bytesused = multiPlanar ? planes[0].bytesused
				       : buf.bytesused;
		unsigned int remaining = bytesused;

		for (auto [i, plane] : utils::enumerate(framebufferPlanes)) {
			if (!remaining) {
				LOG(V4L2, Error)
					<< "Dequeued buffer (" << bytesused
					<< " bytes) too small for plane lengths "
					<< utils::join(framebufferPlanes, "/",
						       [](const FrameBuffer::Plane &p) {
							       return p.length;
						       });

				metadata.status = FrameMetadata::FrameError;
				return buffer;
			}

			metadata.planes()[i].bytesused =
				std::min(plane.length, remaining);
			remaining -= metadata.planes()[i].bytesused;
		}
	} else if (multiPlanar) {
		/*
		 * If we use the multi-planar API, fill in the planes.
		 * The number of planes in the frame buffer and in the
		 * V4L2 buffer is guaranteed to be equal at this point.
		 */
		for (unsigned int i = 0; i < numV4l2Planes; ++i)
			metadata.planes()[i].bytesused = planes[i].bytesused;
	} else {
		metadata.planes()[0].bytesused = buf.bytesused;
	}

	return buffer;
}

/**
 * \var V4L2VideoDevice::bufferReady
 * \brief A Signal emitted when a framebuffer completes
 */

/**
 * \brief Start the video stream
 * \return 0 on success or a negative error code otherwise
 */
int V4L2VideoDevice::streamOn()
{
	int ret;

	firstFrame_.reset();

	ret = ioctl(VIDIOC_STREAMON, &bufferType_);
	if (ret < 0) {
		LOG(V4L2, Error)
			<< "Failed to start streaming: " << strerror(-ret);
		return ret;
	}

	state_ = State::Streaming;
	if (watchdogDuration_ && !queuedBuffers_.empty())
		watchdog_.start(std::chrono::duration_cast<std::chrono::milliseconds>(watchdogDuration_));

	return 0;
}

/**
 * \brief Stop the video stream
 *
 * Buffers that are still queued when the video stream is stopped are
 * immediately dequeued with their status set to FrameMetadata::FrameCancelled,
 * and the bufferReady signal is emitted for them. The order in which those
 * buffers are dequeued is not specified.
 *
 * This will be a no-op if the stream is not started in the first place and
 * has no queued buffers.
 *
 * \return 0 on success or a negative error code otherwise
 */
int V4L2VideoDevice::streamOff()
{
	int ret;

	if (state_ != State::Streaming && queuedBuffers_.empty())
		return 0;

	if (watchdogDuration_.count())
		watchdog_.stop();

	ret = ioctl(VIDIOC_STREAMOFF, &bufferType_);
	if (ret < 0) {
		LOG(V4L2, Error)
			<< "Failed to stop streaming: " << strerror(-ret);
		return ret;
	}

	state_ = State::Stopping;

	/* Send back all queued buffers. */
	for (auto it : queuedBuffers_) {
		FrameBuffer *buffer = it.second;

		cache_->put(it.first);
		buffer->_d()->cancel();
		bufferReady.emit(buffer);
	}

	ASSERT(cache_->isEmpty());

	queuedBuffers_.clear();
	fdBufferNotifier_->setEnabled(false);
	state_ = State::Stopped;

	return 0;
}

/**
 * \brief Set the dequeue timeout value
 * \param[in] timeout The timeout value to be used
 *
 * Sets a timeout value, given by \a timeout, that will be used by a watchdog
 * timer to ensure buffer dequeue events are periodically occurring when the
 * device is streaming. The watchdog timer is only active when the device is
 * streaming, so it is not necessary to disable it when the device stops
 * streaming. The timeout value can be safely updated at any time.
 *
 * If the timer expires, the \ref V4L2VideoDevice::dequeueTimeout signal is
 * emitted. This can typically be used by pipeline handlers to be notified of
 * stalled devices.
 *
 * Set \a timeout to 0 to disable the watchdog timer.
 */
void V4L2VideoDevice::setDequeueTimeout(utils::Duration timeout)
{
	watchdogDuration_ = timeout;

	watchdog_.stop();
	if (watchdogDuration_ && state_ == State::Streaming && !queuedBuffers_.empty())
		watchdog_.start(std::chrono::duration_cast<std::chrono::milliseconds>(timeout));
}

/**
 * \var V4L2VideoDevice::dequeueTimeout
 * \brief A Signal emitted when the dequeue watchdog timer expires
 */

/**
 * \brief Slot to handle an expired dequeue timer
 *
 * When this slot is called, the time between successive dequeue events is over
 * the required timeout. Emit the \ref V4L2VideoDevice::dequeueTimeout signal.
 */
void V4L2VideoDevice::watchdogExpired()
{
	LOG(V4L2, Warning)
		<< "Dequeue timer of " << watchdogDuration_ << " has expired!";

	dequeueTimeout.emit();
}

/**
 * \brief Create a new video device instance from \a entity in media device
 * \a media
 * \param[in] media The media device where the entity is registered
 * \param[in] entity The media entity name
 *
 * \return A newly created V4L2VideoDevice on success, nullptr otherwise
 */
std::unique_ptr<V4L2VideoDevice>
V4L2VideoDevice::fromEntityName(const MediaDevice *media,
				const std::string &entity)
{
	MediaEntity *mediaEntity = media->getEntityByName(entity);
	if (!mediaEntity)
		return nullptr;

	return std::make_unique<V4L2VideoDevice>(mediaEntity);
}

/**
 * \brief Convert \a PixelFormat to a V4L2PixelFormat supported by the device
 * \param[in] pixelFormat The PixelFormat to convert
 *
 * Convert \a pixelformat to a V4L2 FourCC that is known to be supported by
 * the video device.
 *
 * A V4L2VideoDevice may support different V4L2 pixel formats that map the same
 * PixelFormat. This is the case of the contiguous and non-contiguous variants
 * of multiplanar formats, and with the V4L2 MJPEG and JPEG pixel formats.
 * Converting a PixelFormat to a V4L2PixelFormat may thus have multiple answers.
 *
 * This function converts the \a pixelFormat using the list of V4L2 pixel
 * formats that the V4L2VideoDevice supports. This guarantees that the returned
 * V4L2PixelFormat will be valid for the device. If multiple matches are still
 * possible, contiguous variants are preferred. If the \a pixelFormat is not
 * supported by the device, the function returns an invalid V4L2PixelFormat.
 *
 * \return The V4L2PixelFormat corresponding to \a pixelFormat if supported by
 * the device, or an invalid V4L2PixelFormat otherwise
 */
V4L2PixelFormat V4L2VideoDevice::toV4L2PixelFormat(const PixelFormat &pixelFormat) const
{
	const std::vector<V4L2PixelFormat> &v4l2PixelFormats =
		V4L2PixelFormat::fromPixelFormat(pixelFormat);

	for (const V4L2PixelFormat &v4l2Format : v4l2PixelFormats) {
		if (pixelFormats_.count(v4l2Format))
			return v4l2Format;
	}

	return {};
}

/**
 * \class V4L2M2MDevice
 * \brief Memory-to-Memory video device
 *
 * Memory to Memory devices in the kernel using the V4L2 M2M API can
 * operate with multiple contexts for parallel operations on a single
 * device. Each instance of a V4L2M2MDevice represents a single context.
 *
 * The V4L2M2MDevice manages two V4L2VideoDevice instances on the same
 * deviceNode which operate together using two queues to implement the V4L2
 * Memory to Memory API.
 *
 * Users of this class should create a new instance of the V4L2M2MDevice for
 * each desired execution context and then open it by calling open() on the
 * V4L2M2MDevice and close it by calling close() on the V4L2M2MDevice.
 *
 * Calling V4L2VideoDevice::open() and V4L2VideoDevice::close() on the capture
 * or output V4L2VideoDevice is not permitted.
 *
 * Once the M2M device is open, users can operate on the output and capture
 * queues represented by the V4L2VideoDevice returned by the output() and
 * capture() functions.
 */

/**
 * \fn V4L2M2MDevice::output
 * \brief Retrieve the output V4L2VideoDevice instance
 * \return The output V4L2VideoDevice instance
 */

/**
 * \fn V4L2M2MDevice::capture
 * \brief Retrieve the capture V4L2VideoDevice instance
 * \return The capture V4L2VideoDevice instance
 */

/**
 * \brief Create a new V4L2M2MDevice from the \a deviceNode
 * \param[in] deviceNode The file-system path to the video device node
 */
V4L2M2MDevice::V4L2M2MDevice(const std::string &deviceNode)
	: deviceNode_(deviceNode)
{
	output_ = new V4L2VideoDevice(deviceNode);
	capture_ = new V4L2VideoDevice(deviceNode);
}

V4L2M2MDevice::~V4L2M2MDevice()
{
	delete capture_;
	delete output_;
}

/**
 * \brief Open a V4L2 Memory to Memory device
 *
 * Open the device node and prepare the two V4L2VideoDevice instances to handle
 * their respective buffer queues.
 *
 * \return 0 on success or a negative error code otherwise
 */
int V4L2M2MDevice::open()
{
	int ret;

	/*
	 * The output and capture V4L2VideoDevice instances use the same file
	 * handle for the same device node.
	 */
	SharedFD fd(syscall(SYS_openat, AT_FDCWD, deviceNode_.c_str(),
			    O_RDWR | O_NONBLOCK));
	if (!fd.isValid()) {
		ret = -errno;
		LOG(V4L2, Error) << "Failed to open V4L2 M2M device: "
				 << strerror(-ret);
		return ret;
	}

	ret = output_->open(fd, V4L2_BUF_TYPE_VIDEO_OUTPUT);
	if (ret)
		goto err;

	ret = capture_->open(fd, V4L2_BUF_TYPE_VIDEO_CAPTURE);
	if (ret)
		goto err;

	return 0;

err:
	close();

	return ret;
}

/**
 * \brief Close the memory-to-memory device, releasing any resources acquired by
 * open()
 */
void V4L2M2MDevice::close()
{
	capture_->close();
	output_->close();
}

} /* namespace libcamera */<|MERGE_RESOLUTION|>--- conflicted
+++ resolved
@@ -1628,7 +1628,7 @@
 }
 
 /**
- * \brief Queue a buffer to the video device if possible
+ * \brief Queue a buffer to the video device
  * \param[in] buffer The buffer to be queued
  * \param[in] request An optional request
  *
@@ -1643,66 +1643,20 @@
  * Note that queueBuffer() will fail if the device is in the process of being
  * stopped from a streaming state through streamOff().
  *
-<<<<<<< HEAD
- * V4L2 only allows upto VIDEO_MAX_FRAME frames to be queued at a time, so if
- * we reach this limit, store the framebuffers in a pending queue, and try to
- * enqueue once a buffer has been dequeued.
-=======
  * If \a request is specified, the buffer will be tied to that request.
->>>>>>> 4e9be7d1
  *
  * \return 0 on success or a negative error code otherwise
  */
 int V4L2VideoDevice::queueBuffer(FrameBuffer *buffer, const V4L2Request *request)
 {
+	struct v4l2_plane v4l2Planes[VIDEO_MAX_PLANES] = {};
+	struct v4l2_buffer buf = {};
+	int ret;
+
 	if (state_ == State::Stopping) {
 		LOG(V4L2, Error) << "Device is in a stopping state.";
 		return -ESHUTDOWN;
 	}
-
-	if (queuedBuffers_.size() == VIDEO_MAX_FRAME) {
-		LOG(V4L2, Debug) << "V4L2 queue has " << VIDEO_MAX_FRAME
-				 << " already queued, differing queueing.";
-
-		pendingBuffersToQueue_.push(buffer);
-		return 0;
-	}
-
-	if (!pendingBuffersToQueue_.empty()) {
-		LOG(V4L2, Debug) << "Adding buffer " << buffer
-				 << " to the pending queue and replacing with "
-				 << pendingBuffersToQueue_.front();
-
-		pendingBuffersToQueue_.push(buffer);
-		buffer = pendingBuffersToQueue_.front();
-		pendingBuffersToQueue_.pop();
-	}
-
-	return queueToDevice(buffer);
-}
-
-/**
- * \brief Queue a buffer to the video device if possible
- * \param[in] buffer The buffer to be queued
- *
- * For capture video devices the \a buffer will be filled with data by the
- * device. For output video devices the \a buffer shall contain valid data and
- * will be processed by the device. Once the device has finished processing the
- * buffer, it will be available for dequeue.
- *
- * The best available V4L2 buffer is picked for \a buffer using the V4L2 buffer
- * cache.
- *
- * Note that queueToDevice() will fail if the device is in the process of being
- * stopped from a streaming state through streamOff().
- *
- * \return 0 on success or a negative error code otherwise
- */
-int V4L2VideoDevice::queueToDevice(FrameBuffer *buffer)
-{
-	struct v4l2_plane v4l2Planes[VIDEO_MAX_PLANES] = {};
-	struct v4l2_buffer buf = {};
-	int ret;
 
 	/*
 	 * Pipeline handlers should not requeue buffers after releasing the
@@ -1875,11 +1829,6 @@
  * This function dequeues the next available buffer from the device. If no
  * buffer is available to be dequeued it will return nullptr immediately.
  *
- * Once a buffer is dequeued from the device, this function may also enqueue
- * a buffer that has been placed in the pending queue (due to reaching the V4L2
- * queue size limit. Note that if this enqueue fails, we log the error, but
- * continue running this function to completion.
- *
  * \return A pointer to the dequeued buffer on success, or nullptr otherwise
  */
 FrameBuffer *V4L2VideoDevice::dequeueBuffer()
@@ -1932,20 +1881,6 @@
 	FrameBuffer *buffer = it->second;
 	queuedBuffers_.erase(it);
 
-	if (!pendingBuffersToQueue_.empty()) {
-		FrameBuffer *pending = pendingBuffersToQueue_.front();
-
-		pendingBuffersToQueue_.pop();
-		/*
-		 * If the pending buffer enqueue fails, we must continue this
-		 * function to completion for the dequeue operation.
-		 */
-		if (queueToDevice(pending))
-			LOG(V4L2, Error)
-				<< "Failed to re-queue pending buffer "
-				<< pending;
-	}
-
 	if (queuedBuffers_.empty()) {
 		fdBufferNotifier_->setEnabled(false);
 		watchdog_.stop();
