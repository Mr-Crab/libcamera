/* SPDX-License-Identifier: LGPL-2.1-or-later */
/*
 * Copyright (C) 2018, Google Inc.
 *
 * Camera device
 */

#include <libcamera/camera.h>

#include <array>
#include <atomic>
#include <ios>
#include <memory>
#include <optional>
#include <set>
#include <sstream>

#include <libcamera/base/log.h>
#include <libcamera/base/thread.h>

#include <libcamera/color_space.h>
#include <libcamera/control_ids.h>
#include <libcamera/framebuffer_allocator.h>
#include <libcamera/property_ids.h>
#include <libcamera/request.h>
#include <libcamera/stream.h>

#include "libcamera/internal/camera.h"
#include "libcamera/internal/camera_controls.h"
#include "libcamera/internal/pipeline_handler.h"
#include "libcamera/internal/request.h"

/**
 * \file libcamera/camera.h
 * \brief Camera device handling
 *
 * \page camera-model Camera Model
 *
 * libcamera acts as a middleware between applications and camera hardware. It
 * provides a solution to an unsolvable problem: reconciling applications,
 * which need to run on different systems without dealing with device-specific
 * details, and camera hardware, which exhibits a wide variety of features,
 * limitations and architecture variations. In order to do so, it creates an
 * abstract camera model that hides the camera hardware from applications. The
 * model is designed to strike the right balance between genericity, to please
 * generic applications, and flexibility, to expose even the most specific
 * hardware features to the most demanding applications.
 *
 * In libcamera, a Camera is defined as a device that can capture frames
 * continuously from a camera sensor and store them in memory. If supported by
 * the device and desired by the application, the camera may store each
 * captured frame in multiple copies, possibly in different formats and sizes.
 * Each of these memory outputs of the camera is called a Stream.
 *
 * A camera contains a single image source, and separate camera instances
 * relate to different image sources. For instance, a phone containing front
 * and back image sensors will be modelled with two cameras, one for each
 * sensor. When multiple streams can be produced from the same image source,
 * all those streams are guaranteed to be part of the same camera.
 *
 * While not sharing image sources, separate cameras can share other system
 * resources, such as ISPs. For this reason camera instances may not be fully
 * independent, in which case usage restrictions may apply. For instance, a
 * phone with a front and a back camera may not allow usage of the two cameras
 * simultaneously.
 *
 * The camera model defines an implicit pipeline, whose input is the camera
 * sensor, and whose outputs are the streams. Along the pipeline, the frames
 * produced by the camera sensor are transformed by the camera into a format
 * suitable for applications, with image processing that improves the quality
 * of the captured frames. The camera exposes a set of controls that
 * applications may use to manually control the processing steps. This
 * high-level camera model is the minimum baseline that all cameras must
 * conform to.
 *
 * \section camera-pipeline-model Pipeline Model
 *
 * Camera hardware differs in the supported image processing operations and the
 * order in which they are applied. The libcamera pipelines abstract the
 * hardware differences and expose a logical view of the processing operations
 * with a fixed order. This offers low-level control of those operations to
 * applications, while keeping application code generic.
 *
 * Starting from the camera sensor, a pipeline applies the following
 * operations, in that order.
 *
 * - Pixel exposure
 * - Analog to digital conversion and readout
 * - Black level subtraction
 * - Defective pixel correction
 * - Lens shading correction
 * - Spatial noise filtering
 * - Per-channel gains (white balance)
 * - Demosaicing (color filter array interpolation)
 * - Color correction matrix (typically RGB to RGB)
 * - Gamma correction
 * - Color space transformation (typically RGB to YUV)
 * - Cropping
 * - Scaling
 *
 * Not all cameras implement all operations, and they are not necessarily
 * implemented in the above order at the hardware level. The libcamera pipeline
 * handlers translate the pipeline model to the real hardware configuration.
 *
 * \subsection camera-sensor-model Camera Sensor Model
 *
 * By default, libcamera configures the camera sensor automatically based on the
 * configuration of the streams. Applications may instead specify a manual
 * configuration for the camera sensor. This allows precise control of the frame
 * geometry and frame rate delivered by the sensor.
 *
 * More details about the camera sensor model implemented by libcamera are
 * available in the libcamera camera-sensor-model documentation page.
 *
 * \subsection digital-zoom Digital Zoom
 *
 * Digital zoom is implemented as a combination of the cropping and scaling
 * stages of the pipeline. Cropping is controlled explicitly through the
 * controls::ScalerCrop control, while scaling is controlled implicitly based
 * on the crop rectangle and the output stream size. The crop rectangle is
 * expressed relatively to the full pixel array size and indicates how the field
 * of view is affected by the pipeline.
 */

/**
 * \internal
 * \file libcamera/internal/camera.h
 * \brief Internal camera device handling
 */

namespace libcamera {

LOG_DECLARE_CATEGORY(Camera)

/**
 * \class SensorConfiguration
 * \brief Camera sensor configuration
 *
 * The SensorConfiguration class collects parameters to control the operations
 * of the camera sensor, according to the abstract camera sensor model
 * implemented by libcamera.
 *
 * \todo Applications shall fully populate all fields of the
 * CameraConfiguration::sensorConfig class members before validating the
 * CameraConfiguration. If the SensorConfiguration is not fully populated, or if
 * any of its parameters cannot be applied to the sensor in use, the
 * CameraConfiguration validation process will fail and return
 * CameraConfiguration::Status::Invalid.
 *
 * Applications that populate the SensorConfiguration class members are
 * expected to be highly-specialized applications that know what sensor
 * they are operating with and what parameters are valid for the sensor in use.
 *
 * A detailed description of the abstract camera sensor model implemented by
 * libcamera and the description of its configuration parameters is available
 * in the libcamera documentation camera-sensor-model file.
 */

/**
 * \var SensorConfiguration::bitDepth
 * \brief The sensor image format bit depth
 *
 * The number of bits (resolution) used to represent a pixel sample.
 */

/**
 * \var SensorConfiguration::analogCrop
 * \brief The analog crop rectangle
 *
 * The selected portion of the active pixel array used to produce the image
 * frame.
 */

/**
 * \var SensorConfiguration::binning
 * \brief Sensor binning configuration
 *
 * Refer to the camera-sensor-model documentation for an accurate description
 * of the binning operations. Disabled by default.
 */

/**
 * \var SensorConfiguration::binX
 * \brief Horizontal binning factor
 *
 * The horizontal binning factor. Default to 1.
 */

/**
 * \var SensorConfiguration::binY
 * \brief Vertical binning factor
 *
 * The vertical binning factor. Default to 1.
 */

/**
 * \var SensorConfiguration::skipping
 * \brief The sensor skipping configuration
 *
 * Refer to the camera-sensor-model documentation for an accurate description
 * of the skipping operations.
 *
 * If no skipping is performed, all the structure fields should be
 * set to 1. Disabled by default.
 */

/**
 * \var SensorConfiguration::xOddInc
 * \brief Horizontal increment for odd rows. Default to 1.
 */

/**
 * \var SensorConfiguration::xEvenInc
 * \brief Horizontal increment for even rows. Default to 1.
 */

/**
 * \var SensorConfiguration::yOddInc
 * \brief Vertical increment for odd columns. Default to 1.
 */

/**
 * \var SensorConfiguration::yEvenInc
 * \brief Vertical increment for even columns. Default to 1.
 */

/**
 * \var SensorConfiguration::outputSize
 * \brief The frame output (visible) size
 *
 * The size of the data frame as received by the host processor.
 */

/**
 * \brief Check if the sensor configuration is valid
 *
 * A sensor configuration is valid if it's fully populated.
 *
 * \todo For now allow applications to populate the bitDepth and the outputSize
 * only as skipping and binnings factors are initialized to 1 and the analog
 * crop is ignored.
 *
 * \return True if the sensor configuration is valid, false otherwise
 */
bool SensorConfiguration::isValid() const
{
	if (bitDepth && binning.binX && binning.binY &&
	    skipping.xOddInc && skipping.yOddInc &&
	    skipping.xEvenInc && skipping.yEvenInc &&
	    !outputSize.isNull())
		return true;

	return false;
}

/**
 * \class CameraConfiguration
 * \brief Hold configuration for streams of the camera

 * The CameraConfiguration holds an ordered list of stream configurations. It
 * supports iterators and operates as a vector of StreamConfiguration instances.
 * The stream configurations are inserted by addConfiguration(), and the
 * at() function or operator[] return a reference to the StreamConfiguration
 * based on its insertion index. Accessing a stream configuration with an
 * invalid index results in undefined behaviour.
 *
 * CameraConfiguration instances are retrieved from the camera with
 * Camera::generateConfiguration(). Applications may then inspect the
 * configuration, modify it, and possibly add new stream configuration entries
 * with addConfiguration(). Once the camera configuration satisfies the
 * application, it shall be validated by a call to validate(). The validation
 * implements "try" semantics: it adjusts invalid configurations to the closest
 * achievable parameters instead of rejecting them completely. Applications
 * then decide whether to accept the modified configuration, or try again with
 * a different set of parameters. Once the configuration is valid, it is passed
 * to Camera::configure().
 */

/**
 * \enum CameraConfiguration::Status
 * \brief Validity of a camera configuration
 * \var CameraConfiguration::Valid
 * The configuration is fully valid
 * \var CameraConfiguration::Adjusted
 * The configuration has been adjusted to a valid configuration
 * \var CameraConfiguration::Invalid
 * The configuration is invalid and can't be adjusted automatically
 */

/**
 * \typedef CameraConfiguration::iterator
 * \brief Iterator for the stream configurations in the camera configuration
 */

/**
 * \typedef CameraConfiguration::const_iterator
 * \brief Const iterator for the stream configuration in the camera
 * configuration
 */

/**
 * \brief Create an empty camera configuration
 */
CameraConfiguration::CameraConfiguration()
	: orientation(Orientation::Rotate0), config_({})
{
}

CameraConfiguration::~CameraConfiguration()
{
}

/**
 * \brief Add a stream configuration to the camera configuration
 * \param[in] cfg The stream configuration
 */
void CameraConfiguration::addConfiguration(const StreamConfiguration &cfg)
{
	config_.push_back(cfg);
}

/**
 * \fn CameraConfiguration::validate()
 * \brief Validate and possibly adjust the camera configuration
 *
 * This function adjusts the camera configuration to the closest valid
 * configuration and returns the validation status.
 *
 * \todo Define exactly when to return each status code. Should stream
 * parameters set to 0 by the caller be adjusted without returning Adjusted ?
 * This would potentially be useful for applications but would get in the way
 * in Camera::configure(). Do we need an extra status code to signal this ?
 *
 * \todo Handle validation of buffers count when refactoring the buffers API.
 *
 * \return A CameraConfiguration::Status value that describes the validation
 * status.
 * \retval CameraConfiguration::Invalid The configuration is invalid and can't
 * be adjusted. This may only occur in extreme cases such as when the
 * configuration is empty.
 * \retval CameraConfiguration::Adjusted The configuration has been adjusted
 * and is now valid. Parameters may have changed for any stream, and stream
 * configurations may have been removed. The caller shall check the
 * configuration carefully.
 * \retval CameraConfiguration::Valid The configuration was already valid and
 * hasn't been adjusted.
 */

/**
 * \brief Retrieve a reference to a stream configuration
 * \param[in] index Numerical index
 *
 * The \a index represents the zero based insertion order of stream
 * configuration into the camera configuration with addConfiguration(). Calling
 * this function with an invalid index results in undefined behaviour.
 *
 * \return The stream configuration
 */
StreamConfiguration &CameraConfiguration::at(unsigned int index)
{
	return config_[index];
}

/**
 * \brief Retrieve a const reference to a stream configuration
 * \param[in] index Numerical index
 *
 * The \a index represents the zero based insertion order of stream
 * configuration into the camera configuration with addConfiguration(). Calling
 * this function with an invalid index results in undefined behaviour.
 *
 * \return The stream configuration
 */
const StreamConfiguration &CameraConfiguration::at(unsigned int index) const
{
	return config_[index];
}

/**
 * \fn StreamConfiguration &CameraConfiguration::operator[](unsigned int)
 * \brief Retrieve a reference to a stream configuration
 * \param[in] index Numerical index
 *
 * The \a index represents the zero based insertion order of stream
 * configuration into the camera configuration with addConfiguration(). Calling
 * this function with an invalid index results in undefined behaviour.
 *
 * \return The stream configuration
 */

/**
 * \fn const StreamConfiguration &CameraConfiguration::operator[](unsigned int) const
 * \brief Retrieve a const reference to a stream configuration
 * \param[in] index Numerical index
 *
 * The \a index represents the zero based insertion order of stream
 * configuration into the camera configuration with addConfiguration(). Calling
 * this function with an invalid index results in undefined behaviour.
 *
 * \return The stream configuration
 */

/**
 * \brief Retrieve an iterator to the first stream configuration in the
 * sequence
 * \return An iterator to the first stream configuration
 */
CameraConfiguration::iterator CameraConfiguration::begin()
{
	return config_.begin();
}

/**
 * \brief Retrieve a const iterator to the first element of the stream
 * configurations
 * \return A const iterator to the first stream configuration
 */
CameraConfiguration::const_iterator CameraConfiguration::begin() const
{
	return config_.begin();
}

/**
 * \brief Retrieve an iterator pointing to the past-the-end stream
 * configuration in the sequence
 * \return An iterator to the element following the last stream configuration
 */
CameraConfiguration::iterator CameraConfiguration::end()
{
	return config_.end();
}

/**
 * \brief Retrieve a const iterator pointing to the past-the-end stream
 * configuration in the sequence
 * \return A const iterator to the element following the last stream
 * configuration
 */
CameraConfiguration::const_iterator CameraConfiguration::end() const
{
	return config_.end();
}

/**
 * \brief Check if the camera configuration is empty
 * \return True if the configuration is empty
 */
bool CameraConfiguration::empty() const
{
	return config_.empty();
}

/**
 * \brief Retrieve the number of stream configurations
 * \return Number of stream configurations
 */
std::size_t CameraConfiguration::size() const
{
	return config_.size();
}

/**
 * \enum CameraConfiguration::ColorSpaceFlag
 * \brief Specify the behaviour of validateColorSpaces
 * \var CameraConfiguration::ColorSpaceFlag::None
 * \brief No extra validation of color spaces is required
 * \var CameraConfiguration::ColorSpaceFlag::StreamsShareColorSpace
 * \brief Non-raw output streams must share the same color space
 */

/**
 * \typedef CameraConfiguration::ColorSpaceFlags
 * \brief A bitwise combination of ColorSpaceFlag values
 */

/**
 * \brief Check the color spaces requested for each stream
 * \param[in] flags Flags to control the behaviour of this function
 *
 * This function performs certain consistency checks on the color spaces of
 * the streams and may adjust them so that:
 *
 * - Any raw streams have the Raw color space
 * - If the StreamsShareColorSpace flag is set, all output streams are forced
 * to share the same color space (this may be a constraint on some platforms).
 *
 * It is optional for a pipeline handler to use this function.
 *
 * \return A CameraConfiguration::Status value that describes the validation
 * status.
 * \retval CameraConfiguration::Adjusted The configuration has been adjusted
 * and is now valid. The color space of some or all of the streams may have
 * been changed. The caller shall check the color spaces carefully.
 * \retval CameraConfiguration::Valid The configuration was already valid and
 * hasn't been adjusted.
 */
CameraConfiguration::Status CameraConfiguration::validateColorSpaces(ColorSpaceFlags flags)
{
	Status status = Valid;

	/*
	 * Set all raw streams to the Raw color space, and make a note of the
	 * largest non-raw stream with a defined color space (if there is one).
	 */
	std::optional<ColorSpace> colorSpace;
	Size size;

	for (StreamConfiguration &cfg : config_) {
		if (!cfg.colorSpace)
			continue;

		if (cfg.colorSpace->adjust(cfg.pixelFormat))
			status = Adjusted;

		if (cfg.colorSpace != ColorSpace::Raw && cfg.size > size) {
			colorSpace = cfg.colorSpace;
			size = cfg.size;
		}
	}

	if (!colorSpace || !(flags & ColorSpaceFlag::StreamsShareColorSpace))
		return status;

	/* Make all output color spaces the same, if requested. */
	for (auto &cfg : config_) {
		if (cfg.colorSpace != ColorSpace::Raw &&
		    cfg.colorSpace != colorSpace) {
			cfg.colorSpace = colorSpace;
			status = Adjusted;
		}
	}

	return status;
}

/**
 * \var CameraConfiguration::sensorConfig
 * \brief The camera sensor configuration
 *
 * The sensorConfig member allows manual control of the configuration of the
 * camera sensor. By default, if sensorConfig is not set, the camera will
 * configure the sensor automatically based on the configuration of the streams.
 * Applications can override this by manually specifying the full sensor
 * configuration.
 *
 * Refer to the camera-sensor-model documentation and to the SensorConfiguration
 * class documentation for details about the sensor configuration process.
 *
 * The camera sensor configuration applies to all streams produced by a camera
 * from the same image source.
 */

/**
 * \var CameraConfiguration::orientation
 * \brief The desired orientation of the images produced by the camera
 *
 * The orientation field is a user-specified 2D plane transformation that
 * specifies how the application wants the camera images to be rotated in
 * the memory buffers.
 *
 * If the orientation requested by the application cannot be obtained, the
 * camera will not rotate or flip the images, and the validate() function will
 * Adjust this value to the native image orientation produced by the camera.
 *
 * By default the orientation field is set to Orientation::Rotate0.
 */

/**
 * \var CameraConfiguration::config_
 * \brief The vector of stream configurations
 */

#ifndef __DOXYGEN_PUBLIC__
/**
 * \class Camera::Private
 * \brief Base class for camera private data
 *
 * The Camera::Private class stores all private data associated with a camera.
 * In addition to hiding core Camera data from the public API, it is expected to
 * be subclassed by pipeline handlers to store pipeline-specific data.
 *
 * Pipeline handlers can obtain the Camera::Private instance associated with a
 * camera by calling Camera::_d().
 */

/**
 * \brief Construct a Camera::Private instance
 * \param[in] pipe The pipeline handler responsible for the camera device
 */
Camera::Private::Private(PipelineHandler *pipe)
	: controlInfo_({}, controls::controls), properties_(properties::properties),
	  requestSequence_(0), pipe_(pipe->shared_from_this()),
	  disconnected_(false), state_(CameraAvailable)
{
}

Camera::Private::~Private()
{
	if (state_.load(std::memory_order_acquire) != Private::CameraAvailable)
		LOG(Camera, Error) << "Removing camera while still in use";
}

/**
 * \fn Camera::Private::pipe()
 * \brief Retrieve the pipeline handler related to this camera
 * \return The pipeline handler that created this camera
 */

/**
 * \fn Camera::Private::pipe() const
 * \copydoc Camera::Private::pipe()
 */

/**
 * \fn Camera::Private::validator()
 * \brief Retrieve the control validator related to this camera
 * \return The control validator associated with this camera
 */

/**
 * \var Camera::Private::queuedRequests_
 * \brief The list of queued and not yet completed requests
 *
 * This list tracks requests queued in order to ensure completion of all
 * requests when the pipeline handler is stopped.
 *
 * \sa PipelineHandler::queueRequest(), PipelineHandler::stop(),
 * PipelineHandler::completeRequest()
 */

/**
 * \var Camera::Private::waitingRequests_
 * \brief The queue of waiting requests
 *
 * This queue tracks all requests that can not yet be queued to the device.
 * Either because they are not yet prepared or because the maximum number of
 * queued requests was reached.
 */

/**
 * \var Camera::Private::controlInfo_
 * \brief The set of controls supported by the camera
 *
 * The control information shall be initialised by the pipeline handler when
 * creating the camera.
 *
 * \todo This member was initially meant to stay constant after the camera is
 * created. Several pipeline handlers are already updating it when the camera
 * is configured. Update the documentation accordingly, and possibly the API as
 * well, when implementing official support for control info updates.
 */

/**
 * \var Camera::Private::properties_
 * \brief The list of properties supported by the camera
 *
 * The list of camera properties shall be initialised by the pipeline handler
 * when creating the camera, and shall not be modified afterwards.
 */

/**
 * \var Camera::Private::requestSequence_
 * \brief The queuing sequence number of the request
 *
 * When requests are queued, they are given a per-camera sequence number to
 * facilitate debugging of internal request usage.
 *
 * The requestSequence_ tracks the number of requests queued to a camera
 * over a single capture session.
 */

static const char *const camera_state_names[] = {
	"Available",
	"Acquired",
	"Configured",
	"Stopping",
	"Running",
};

bool Camera::Private::isAcquired() const
{
	return state_.load(std::memory_order_acquire) != CameraAvailable;
}

bool Camera::Private::isRunning() const
{
	return state_.load(std::memory_order_acquire) == CameraRunning;
}

int Camera::Private::isAccessAllowed(State state, bool allowDisconnected,
				     const char *from) const
{
	if (!allowDisconnected && disconnected_)
		return -ENODEV;

	State currentState = state_.load(std::memory_order_acquire);
	if (currentState == state)
		return 0;

	ASSERT(static_cast<unsigned int>(state) < std::size(camera_state_names));

	LOG(Camera, Error) << "Camera in " << camera_state_names[currentState]
			   << " state trying " << from << "() requiring state "
			   << camera_state_names[state];

	return -EACCES;
}

int Camera::Private::isAccessAllowed(State low, State high,
				     bool allowDisconnected,
				     const char *from) const
{
	if (!allowDisconnected && disconnected_)
		return -ENODEV;

	State currentState = state_.load(std::memory_order_acquire);
	if (currentState >= low && currentState <= high)
		return 0;

	ASSERT(static_cast<unsigned int>(low) < std::size(camera_state_names) &&
	       static_cast<unsigned int>(high) < std::size(camera_state_names));

	LOG(Camera, Error) << "Camera in " << camera_state_names[currentState]
			   << " state trying " << from
			   << "() requiring state between "
			   << camera_state_names[low] << " and "
			   << camera_state_names[high];

	return -EACCES;
}

void Camera::Private::disconnect()
{
	/*
	 * If the camera was running when the hardware was removed force the
	 * state to Configured state to allow applications to free resources
	 * and call release() before deleting the camera.
	 */
	if (state_.load(std::memory_order_acquire) == Private::CameraRunning)
		state_.store(Private::CameraConfigured, std::memory_order_release);

	disconnected_ = true;
}

void Camera::Private::setState(State state)
{
	state_.store(state, std::memory_order_release);
}
#endif /* __DOXYGEN_PUBLIC__ */

/**
 * \class Camera
 * \brief Camera device
 *
 * \todo Add documentation for camera start timings. What exactly does the
 * camera expect the pipeline handler to do when start() is called?
 *
 * The Camera class models a camera capable of producing one or more image
 * streams from a single image source. It provides the main interface to
 * configuring and controlling the device, and capturing image streams. It is
 * the central object exposed by libcamera.
 *
 * To support the central nature of Camera objects, libcamera manages the
 * lifetime of camera instances with std::shared_ptr<>. Instances shall be
 * created with the create() function which returns a shared pointer. The
 * Camera constructors and destructor are private, to prevent instances from
 * being constructed and destroyed manually.
 *
 * \section camera_operation Operating the Camera
 *
 * An application needs to perform a sequence of operations on a camera before
 * it is ready to process requests. The camera needs to be acquired and
 * configured to prepare the camera for capture. Once started the camera can
 * process requests until it is stopped. When an application is done with a
 * camera, the camera needs to be released.
 *
 * An application may start and stop a camera multiple times as long as it is
 * not released. The camera may also be reconfigured.
 *
 * Functions that affect the camera state as defined below are generally not
 * synchronized with each other by the Camera class. The caller is responsible
 * for ensuring their synchronization if necessary.
 *
 * \subsection Camera States
 *
 * To help manage the sequence of operations needed to control the camera a set
 * of states are defined. Each state describes which operations may be performed
 * on the camera. Performing an operation not allowed in the camera state
 * results in undefined behaviour. Operations not listed at all in the state
 * diagram are allowed in all states.
 *
 * \dot
 * digraph camera_state_machine {
 *   node [shape = doublecircle ]; Available;
 *   node [shape = circle ]; Acquired;
 *   node [shape = circle ]; Configured;
 *   node [shape = circle ]; Stopping;
 *   node [shape = circle ]; Running;
 *
 *   Available -> Available [label = "release()"];
 *   Available -> Acquired [label = "acquire()"];
 *
 *   Acquired -> Available [label = "release()"];
 *   Acquired -> Configured [label = "configure()"];
 *
 *   Configured -> Available [label = "release()"];
 *   Configured -> Configured [label = "configure(), createRequest()"];
 *   Configured -> Running [label = "start()"];
 *
 *   Running -> Stopping [label = "stop()"];
 *   Stopping -> Configured;
 *   Running -> Running [label = "createRequest(), queueRequest()"];
 * }
 * \enddot
 *
 * \subsubsection Available
 * The base state of a camera, an application can inspect the properties of the
 * camera to determine if it wishes to use it. If an application wishes to use
 * a camera it should acquire() it to proceed to the Acquired state.
 *
 * \subsubsection Acquired
 * In the acquired state an application has exclusive access to the camera and
 * may modify the camera's parameters to configure it and proceed to the
 * Configured state.
 *
 * \subsubsection Configured
 * The camera is configured and ready to be started. The application may
 * release() the camera and to get back to the Available state or start()
 * it to progress to the Running state.
 *
 * \subsubsection Stopping
 * The camera has been asked to stop. Pending requests are being completed or
 * cancelled, and no new requests are permitted to be queued. The camera will
 * transition to the Configured state when all queued requests have been
 * returned to the application.
 *
 * \subsubsection Running
 * The camera is running and ready to process requests queued by the
 * application. The camera remains in this state until it is stopped and moved
 * to the Configured state.
 */

/**
 * \internal
 * \brief Create a camera instance
 * \param[in] d Camera private data
 * \param[in] id The ID of the camera device
 * \param[in] streams Array of streams the camera provides
 *
 * The caller is responsible for guaranteeing a stable and unique camera ID
 * matching the constraints described by Camera::id(). Parameters that are
 * allocated dynamically at system startup, such as bus numbers that may be
 * enumerated differently, are therefore not suitable to use in the ID.
 *
 * Pipeline handlers that use a CameraSensor may use the CameraSensor::id() to
 * generate an ID that satisfies the criteria of a stable and unique camera ID.
 *
 * \return A shared pointer to the newly created camera object
 */
std::shared_ptr<Camera> Camera::create(std::unique_ptr<Private> d,
				       const std::string &id,
				       const std::set<Stream *> &streams)
{
	ASSERT(d);

	struct Deleter : std::default_delete<Camera> {
		void operator()(Camera *camera)
		{
			if (Thread::current() == camera->thread())
				delete camera;
			else
				camera->deleteLater();
		}
	};

	Camera *camera = new Camera(std::move(d), id, streams);

	return std::shared_ptr<Camera>(camera, Deleter());
}

/**
 * \brief Retrieve the ID of the camera
 *
 * The camera ID is a free-form string that identifies a camera in the system.
 * IDs are guaranteed to be unique and stable: the same camera, when connected
 * to the system in the same way (e.g. in the same USB port), will have the same
 * ID across both unplug/replug and system reboots.
 *
 * Applications may store the camera ID and use it later to acquire the same
 * camera. They shall treat the ID as an opaque identifier, without interpreting
 * its value.
 *
 * Camera IDs may change when the system hardware or firmware is modified, for
 * instance when replacing a PCI USB controller or moving it to another PCI
 * slot, or updating the ACPI tables or Device Tree.
 *
 * \context This function is \threadsafe.
 *
 * \return ID of the camera device
 */
const std::string &Camera::id() const
{
	return _d()->id_;
}

/**
 * \var Camera::bufferCompleted
 * \brief Signal emitted when a buffer for a request queued to the camera has
 * completed
 */

/**
 * \var Camera::requestCompleted
 * \brief Signal emitted when a request queued to the camera has completed
 */

/**
 * \var Camera::disconnected
 * \brief Signal emitted when the camera is disconnected from the system
 *
 * This signal is emitted when libcamera detects that the camera has been
 * removed from the system. For hot-pluggable devices this is usually caused by
 * physical device disconnection. The media device is passed as a parameter.
 *
 * As soon as this signal is emitted the camera instance will refuse all new
 * application API calls by returning errors immediately.
 */

Camera::Camera(std::unique_ptr<Private> d, const std::string &id,
	       const std::set<Stream *> &streams)
	: Extensible(std::move(d))
{
	_d()->id_ = id;
	_d()->streams_ = streams;
	_d()->validator_ = std::make_unique<CameraControlValidator>(this);
}

Camera::~Camera()
{
}

/**
 * \brief Notify camera disconnection
 *
 * This function is used to notify the camera instance that the underlying
 * hardware has been unplugged. In response to the disconnection the camera
 * instance notifies the application by emitting the #disconnected signal, and
 * ensures that all new calls to the application-facing Camera API return an
 * error immediately.
 *
 * \todo Deal with pending requests if the camera is disconnected in a
 * running state.
 */
void Camera::disconnect()
{
	LOG(Camera, Debug) << "Disconnecting camera " << id();

	_d()->disconnect();
	disconnected.emit();
}

int Camera::exportFrameBuffers(Stream *stream,
			       std::vector<std::unique_ptr<FrameBuffer>> *buffers)
{
	Private *const d = _d();

	int ret = d->isAccessAllowed(Private::CameraConfigured);
	if (ret < 0)
		return ret;

	if (streams().find(stream) == streams().end())
		return -EINVAL;

	if (d->activeStreams_.find(stream) == d->activeStreams_.end())
		return -EINVAL;

	return d->pipe_->invokeMethod(&PipelineHandler::exportFrameBuffers,
				      ConnectionTypeBlocking, this, stream,
				      buffers);
}

/**
 * \brief Acquire the camera device for exclusive access
 *
 * After opening the device with open(), exclusive access must be obtained
 * before performing operations that change the device state. This function is
 * not blocking, if the device has already been acquired (by the same or another
 * process) the -EBUSY error code is returned.
 *
 * Acquiring a camera may limit usage of any other camera(s) provided by the
 * same pipeline handler to the same instance of libcamera. The limit is in
 * effect until all cameras from the pipeline handler are released. Other
 * instances of libcamera can still list and examine the cameras but will fail
 * if they attempt to acquire() any of them.
 *
 * Once exclusive access isn't needed anymore, the device should be released
 * with a call to the release() function.
 *
 * \context This function is \threadsafe. It may only be called when the camera
 * is in the Available state as defined in \ref camera_operation.
 *
 * \return 0 on success or a negative error code otherwise
 * \retval -ENODEV The camera has been disconnected from the system
 * \retval -EBUSY The camera is not free and can't be acquired by the caller
 */
int Camera::acquire()
{
	Private *const d = _d();

	/*
	 * No manual locking is required as PipelineHandler::lock() is
	 * thread-safe.
	 */
	int ret = d->isAccessAllowed(Private::CameraAvailable);
	if (ret < 0)
		return ret == -EACCES ? -EBUSY : ret;

	if (!d->pipe_->invokeMethod(&PipelineHandler::acquire,
				    ConnectionTypeBlocking, this)) {
		LOG(Camera, Info)
			<< "Pipeline handler in use by another process";
		return -EBUSY;
	}

	d->setState(Private::CameraAcquired);

	return 0;
}

/**
 * \brief Release exclusive access to the camera device
 *
 * Releasing the camera device allows other users to acquire exclusive access
 * with the acquire() function.
 *
 * \context This function may only be called when the camera is in the
 * Available or Configured state as defined in \ref camera_operation, and shall
 * be synchronized by the caller with other functions that affect the camera
 * state.
 *
 * \return 0 on success or a negative error code otherwise
 * \retval -EBUSY The camera is running and can't be released
 */
int Camera::release()
{
	Private *const d = _d();

	int ret = d->isAccessAllowed(Private::CameraAvailable,
				     Private::CameraConfigured, true);
	if (ret < 0)
		return ret == -EACCES ? -EBUSY : ret;

	if (d->isAcquired())
		d->pipe_->invokeMethod(&PipelineHandler::release,
				       ConnectionTypeBlocking, this);

	d->setState(Private::CameraAvailable);

	return 0;
}

/**
 * \brief Retrieve the list of controls supported by the camera
 *
 * The list of controls supported by the camera and their associated
 * constraints remain constant through the lifetime of the Camera object.
 *
 * \context This function is \threadsafe.
 *
 * \return A ControlInfoMap listing the controls supported by the camera
 */
const ControlInfoMap &Camera::controls() const
{
	return _d()->controlInfo_;
}

/**
 * \brief Retrieve the list of properties of the camera
 *
 * Camera properties are static information that describe the capabilities of
 * the camera. They remain constant through the lifetime of the Camera object.
 *
 * \return A ControlList of properties supported by the camera
 */
const ControlList &Camera::properties() const
{
	return _d()->properties_;
}

/**
 * \brief Retrieve all the camera's stream information
 *
 * Retrieve all of the camera's static stream information. The static
 * information describes among other things how many streams the camera
 * supports and the capabilities of each stream.
 *
 * \context This function is \threadsafe.
 *
 * \return An array of all the camera's streams
 */
const std::set<Stream *> &Camera::streams() const
{
	return _d()->streams_;
}

/**
 * \brief Generate a default camera configuration according to stream roles
 * \param[in] roles A list of stream roles
 *
 * Generate a camera configuration for a set of desired stream roles. The caller
 * specifies a list of stream roles and the camera returns a configuration
 * containing suitable streams and their suggested default configurations. An
 * empty list of roles is valid, and will generate an empty configuration that
 * can be filled by the caller.
 *
 * \context This function is \threadsafe.
 *
 * \return A CameraConfiguration if the requested roles can be satisfied, or a
 * null pointer otherwise.
 */
std::unique_ptr<CameraConfiguration> Camera::generateConfiguration(Span<const StreamRole> roles)
{
	Private *const d = _d();

	int ret = d->isAccessAllowed(Private::CameraAvailable,
				     Private::CameraRunning);
	if (ret < 0)
		return nullptr;

	if (roles.size() > streams().size())
		return nullptr;

	std::unique_ptr<CameraConfiguration> config =
		d->pipe_->generateConfiguration(this, roles);
	if (!config) {
		LOG(Camera, Debug)
			<< "Pipeline handler failed to generate configuration";
		return nullptr;
	}

	std::ostringstream msg("streams configuration:", std::ios_base::ate);

	if (config->empty())
		msg << " empty";

	for (unsigned int index = 0; index < config->size(); ++index)
		msg << " (" << index << ") " << config->at(index).toString();

	LOG(Camera, Debug) << msg.str();

	return config;
}

/**
 * \fn std::unique_ptr<CameraConfiguration> \
 *     Camera::generateConfiguration(std::initializer_list<StreamRole> roles)
 * \overload
 */

/**
 * \brief Configure the camera prior to capture
 * \param[in] config The camera configurations to setup
 *
 * Prior to starting capture, the camera must be configured to select a
 * group of streams to be involved in the capture and their configuration.
 * The caller specifies which streams are to be involved and their configuration
 * by populating \a config.
 *
 * The configuration is created by generateConfiguration(), and adjusted by the
 * caller with CameraConfiguration::validate(). This function only accepts fully
 * valid configurations and returns an error if \a config is not valid.
 *
 * Exclusive access to the camera shall be ensured by a call to acquire() prior
 * to calling this function, otherwise an -EACCES error will be returned.
 *
 * \context This function may only be called when the camera is in the Acquired
 * or Configured state as defined in \ref camera_operation, and shall be
 * synchronized by the caller with other functions that affect the camera
 * state.
 *
 * Upon return the StreamConfiguration entries in \a config are associated with
 * Stream instances which can be retrieved with StreamConfiguration::stream().
 *
 * \return 0 on success or a negative error code otherwise
 * \retval -ENODEV The camera has been disconnected from the system
 * \retval -EACCES The camera is not in a state where it can be configured
 * \retval -EINVAL The configuration is not valid
 */
int Camera::configure(CameraConfiguration *config)
{
	Private *const d = _d();

	int ret = d->isAccessAllowed(Private::CameraAcquired,
				     Private::CameraConfigured);
	if (ret < 0)
		return ret;

	for (auto &cfg : *config)
		cfg.setStream(nullptr);

	if (config->validate() != CameraConfiguration::Valid) {
		LOG(Camera, Error)
			<< "Can't configure camera with invalid configuration";
		return -EINVAL;
	}

	std::ostringstream msg("configuring streams:", std::ios_base::ate);

	for (unsigned int index = 0; index < config->size(); ++index) {
		StreamConfiguration &cfg = config->at(index);
		msg << " (" << index << ") " << cfg.toString();
	}

	LOG(Camera, Info) << msg.str();

	ret = d->pipe_->invokeMethod(&PipelineHandler::configure,
				     ConnectionTypeBlocking, this, config);
	if (ret)
		return ret;

	d->activeStreams_.clear();
	for (const StreamConfiguration &cfg : *config) {
		Stream *stream = cfg.stream();
		if (!stream) {
			LOG(Camera, Fatal)
				<< "Pipeline handler failed to update stream configuration";
			d->activeStreams_.clear();
			return -EINVAL;
		}

		stream->configuration_ = cfg;
		d->activeStreams_.insert(stream);
	}

	d->setState(Private::CameraConfigured);

	return 0;
}

/**
 * \brief Create a request object for the camera
 * \param[in] cookie Opaque cookie for application use
 *
 * This function creates an empty request for the application to fill with
 * buffers and parameters, and queue for capture.
 *
 * The \a cookie is stored in the request and is accessible through the
 * Request::cookie() function at any time. It is typically used by applications
 * to map the request to an external resource in the request completion
 * handler, and is completely opaque to libcamera.
 *
 * The ownership of the returned request is passed to the caller, which is
 * responsible for deleting it. The request may be deleted in the completion
 * handler, or reused after resetting its state with Request::reuse().
 *
 * \context This function is \threadsafe. It may only be called when the camera
 * is in the Configured or Running state as defined in \ref camera_operation.
 *
 * \return A pointer to the newly created request, or nullptr on error
 */
std::unique_ptr<Request> Camera::createRequest(uint64_t cookie)
{
	Private *const d = _d();

	int ret = d->isAccessAllowed(Private::CameraConfigured,
				     Private::CameraRunning);
	if (ret < 0)
		return nullptr;

	std::unique_ptr<Request> request = std::make_unique<Request>(this, cookie);

	/* Associate the request with the pipeline handler. */
	d->pipe_->registerRequest(request.get());

	return request;
}

/**
 * \brief Patch a control list that contains the AeEnable control
 * \param[inout] controls The control list to be patched
 *
 * The control list is patched in place, turning the AeEnable control into
 * the equivalent ExposureTimeMode/AnalogueGainMode controls.
 */
void Camera::patchControlList(ControlList &controls)
{
	const auto &aeEnable = controls.get(controls::AeEnable);
	if (aeEnable) {
		if (_d()->controlInfo_.count(controls::AnalogueGainMode.id()) &&
		    !controls.contains(controls::AnalogueGainMode.id())) {
			controls.set(controls::AnalogueGainMode,
				     *aeEnable ? controls::AnalogueGainModeAuto
					       : controls::AnalogueGainModeManual);
		}

		if (_d()->controlInfo_.count(controls::ExposureTimeMode.id()) &&
		    !controls.contains(controls::ExposureTimeMode.id())) {
			controls.set(controls::ExposureTimeMode,
				     *aeEnable ? controls::ExposureTimeModeAuto
					       : controls::ExposureTimeModeManual);
		}
	}
}

/**
 * \brief Queue a request to the camera
 * \param[in] request The request to queue to the camera
 *
 * This function queues a \a request to the camera for capture.
 *
 * After allocating the request with createRequest(), the application shall
 * fill it with at least one capture buffer before queuing it. Requests that
 * contain no buffers are invalid and are rejected without being queued.
 *
 * Once the request has been queued, the camera will notify its completion
 * through the \ref requestCompleted signal.
 *
 * \context This function is \threadsafe. It may only be called when the camera
 * is in the Running state as defined in \ref camera_operation.
 *
 * \return 0 on success or a negative error code otherwise
 * \retval -ENODEV The camera has been disconnected from the system
 * \retval -EACCES The camera is not running so requests can't be queued
 * \retval -EXDEV The request does not belong to this camera
 * \retval -EINVAL The request is invalid
 * \retval -ENOMEM No buffer memory was available to handle the request
 */
int Camera::queueRequest(Request *request)
{
	Private *const d = _d();

	int ret = d->isAccessAllowed(Private::CameraRunning);
	if (ret < 0)
		return ret;

	/* Requests can only be queued to the camera that created them. */
	if (request->_d()->camera() != this) {
		LOG(Camera, Error) << "Request was not created by this camera";
		return -EXDEV;
	}

	if (request->status() != Request::RequestPending) {
		LOG(Camera, Error) << request->toString() << " is not valid";
		return -EINVAL;
	}

	/*
	 * The camera state may change until the end of the function. No locking
	 * is however needed as PipelineHandler::queueRequest() will handle
	 * this.
	 */

	if (request->buffers().empty()) {
		LOG(Camera, Error) << "Request contains no buffers";
		return -EINVAL;
	}

	for (auto const &it : request->buffers()) {
		const Stream *stream = it.first;

		if (d->activeStreams_.find(stream) == d->activeStreams_.end()) {
			LOG(Camera, Error) << "Invalid request";
			return -EINVAL;
		}
	}

	/* Pre-process AeEnable. */
	patchControlList(request->controls());

	d->pipe_->invokeMethod(&PipelineHandler::queueRequest,
			       ConnectionTypeQueued, request);

	return 0;
}

/**
 * \brief Start capture from camera
 * \param[in] controls Controls to be applied before starting the Camera
 *
 * Start the camera capture session, optionally providing a list of controls to
 * apply before starting. Once the camera is started the application can queue
 * requests to the camera to process and return to the application until the
 * capture session is terminated with \a stop().
 *
 * \context This function may only be called when the camera is in the
 * Configured state as defined in \ref camera_operation, and shall be
 * synchronized by the caller with other functions that affect the camera
 * state.
 *
 * \return 0 on success or a negative error code otherwise
 * \retval -ENODEV The camera has been disconnected from the system
 * \retval -EACCES The camera is not in a state where it can be started
 */
int Camera::start(const ControlList *controls)
{
	Private *const d = _d();

	int ret = d->isAccessAllowed(Private::CameraConfigured);
	if (ret < 0)
		return ret;

	LOG(Camera, Debug) << "Starting capture";

	ASSERT(d->requestSequence_ == 0);

	if (controls) {
		ControlList copy(*controls);
		patchControlList(copy);
		ret = d->pipe_->invokeMethod(&PipelineHandler::start,
					     ConnectionTypeBlocking, this, &copy);
<<<<<<< HEAD
	}
	else
		ret = d->pipe_->invokeMethod(&PipelineHandler::start,
					     ConnectionTypeBlocking, this, nullptr);
=======
	} else {
		ret = d->pipe_->invokeMethod(&PipelineHandler::start,
					     ConnectionTypeBlocking, this, nullptr);
	}
>>>>>>> b65df7e7

	if (ret)
		return ret;

	d->setState(Private::CameraRunning);

	return 0;
}

/**
 * \brief Stop capture from camera
 *
 * This function stops capturing and processing requests immediately. All
 * pending requests are cancelled and complete synchronously in an error state.
 *
 * \context This function may be called in any camera state as defined in \ref
 * camera_operation, and shall be synchronized by the caller with other
 * functions that affect the camera state. If called when the camera isn't
 * running, it is a no-op.
 *
 * \return 0 on success or a negative error code otherwise
 * \retval -ENODEV The camera has been disconnected from the system
 * \retval -EACCES The camera is not running so can't be stopped
 */
int Camera::stop()
{
	Private *const d = _d();

	/*
	 * \todo Make calling stop() when not in 'Running' part of the state
	 * machine rather than take this shortcut
	 */
	if (!d->isRunning())
		return 0;

	int ret = d->isAccessAllowed(Private::CameraRunning);
	if (ret < 0)
		return ret;

	LOG(Camera, Debug) << "Stopping capture";

	d->setState(Private::CameraStopping);

	d->pipe_->invokeMethod(&PipelineHandler::stop, ConnectionTypeBlocking,
			       this);

	ASSERT(!d->pipe_->hasPendingRequests(this));

	d->setState(Private::CameraConfigured);

	return 0;
}

/**
 * \brief Handle request completion and notify application
 * \param[in] request The request that has completed
 *
 * This function is called by the pipeline handler to notify the camera that
 * the request has completed. It emits the requestCompleted signal.
 */
void Camera::requestComplete(Request *request)
{
	/* Disconnected cameras are still able to complete requests. */
	if (_d()->isAccessAllowed(Private::CameraStopping, Private::CameraRunning,
				  true))
		LOG(Camera, Fatal) << "Trying to complete a request when stopped";

	requestCompleted.emit(request);
}

} /* namespace libcamera */<|MERGE_RESOLUTION|>--- conflicted
+++ resolved
@@ -1408,17 +1408,10 @@
 		patchControlList(copy);
 		ret = d->pipe_->invokeMethod(&PipelineHandler::start,
 					     ConnectionTypeBlocking, this, &copy);
-<<<<<<< HEAD
-	}
-	else
-		ret = d->pipe_->invokeMethod(&PipelineHandler::start,
-					     ConnectionTypeBlocking, this, nullptr);
-=======
 	} else {
 		ret = d->pipe_->invokeMethod(&PipelineHandler::start,
 					     ConnectionTypeBlocking, this, nullptr);
 	}
->>>>>>> b65df7e7
 
 	if (ret)
 		return ret;
